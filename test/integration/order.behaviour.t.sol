// SPDX-License-Identifier: GPL-3.0-or-later
pragma solidity 0.8.18;

import "forge-std/Test.sol";
import {Account} from "../../src/Account.sol";
import {AccountExposed} from "../utils/AccountExposed.sol";
import {ConsolidatedEvents} from "../utils/ConsolidatedEvents.sol";
import {ERC20} from "@solmate/tokens/ERC20.sol";
import {Events} from "../../src/Events.sol";
import {Factory} from "../../src/Factory.sol";
import {
    IAccount,
    IFuturesMarketManager,
    IPerpsV2MarketConsolidated
} from "../../src/interfaces/IAccount.sol";
import {IAddressResolver} from "@synthetix/IAddressResolver.sol";
import {IPerpsV2MarketSettings} from "@synthetix/IPerpsV2MarketSettings.sol";
import {ISynth} from "@synthetix/ISynth.sol";
import {OpsReady, IOps} from "../../src/utils/OpsReady.sol";
import {Settings} from "../../src/Settings.sol";
import {Setup} from "../../script/Deploy.s.sol";
import "../utils/Constants.sol";

// functions tagged with @HELPER are helper functions and not tests
// tests tagged with @AUDITOR are flags for desired increased scrutiny by the auditors
contract OrderBehaviorTest is Test, ConsolidatedEvents {
    receive() external payable {}

    /*//////////////////////////////////////////////////////////////
                                 STATE
    //////////////////////////////////////////////////////////////*/

    Settings private settings;
    Events private events;
    Factory private factory;
    Account private account;
    ERC20 private sUSD;
    AccountExposed private accountExposed;
    uint256 private currentEthPriceInUSD;

    /*//////////////////////////////////////////////////////////////
                                 SETUP
    //////////////////////////////////////////////////////////////*/

    function setUp() public {
        vm.rollFork(BLOCK_NUMBER);

        sUSD = ERC20(IAddressResolver(ADDRESS_RESOLVER).getAddress("ProxyERC20sUSD"));

        Setup setup = new Setup();
        factory = setup.deploySmartMarginFactory({
            owner: address(this),
            treasury: KWENTA_TREASURY,
            tradeFee: TRADE_FEE,
            limitOrderFee: LIMIT_ORDER_FEE,
            stopOrderFee: STOP_ORDER_FEE,
            addressResolver: ADDRESS_RESOLVER,
            marginAsset: MARGIN_ASSET
        });

        settings = Settings(factory.settings());
        events = Events(factory.events());

        account = Account(payable(factory.newAccount()));
        fundAccount(AMOUNT);

        accountExposed = new AccountExposed();
        accountExposed.setFuturesMarketManager(IFuturesMarketManager(FUTURES_MARKET_MANAGER));
        accountExposed.setSettings(settings);
        accountExposed.setEvents(events);

        currentEthPriceInUSD = accountExposed.expose_sUSDRate(
            IPerpsV2MarketConsolidated(accountExposed.expose_getPerpsV2Market(sETHPERP))
        );
    }

    /*//////////////////////////////////////////////////////////////
                                 TESTS
    //////////////////////////////////////////////////////////////*/

    /*//////////////////////////////////////////////////////////////
                  PLACING CONDITIONAL ORDERS: GENERAL
    //////////////////////////////////////////////////////////////*/

    function test_PlaceConditionalOrder_Invalid_NotOwner() external {
        IAccount.Command[] memory commands = new IAccount.Command[](1);
        commands[0] = IAccount.Command.GELATO_PLACE_CONDITIONAL_ORDER;
        bytes[] memory inputs = new bytes[](1);
        inputs[0] = abi.encode(
            sETHPERP, 0, int256(AMOUNT), 0, IAccount.ConditionalOrderTypes.LIMIT, 0, false
        );

        vm.expectRevert("UNAUTHORIZED");
        vm.prank(USER);
        account.execute(commands, inputs);
    }

    function test_PlaceConditionalOrder_Invalid_ZeroSizeDelta() external {
        vm.expectRevert(
            abi.encodeWithSelector(IAccount.ValueCannotBeZero.selector, bytes32("_sizeDelta"))
        );
        IAccount.Command[] memory commands = new IAccount.Command[](1);
        commands[0] = IAccount.Command.GELATO_PLACE_CONDITIONAL_ORDER;
        bytes[] memory inputs = new bytes[](1);
        inputs[0] = abi.encode(sETHPERP, 0, 0, 0, IAccount.ConditionalOrderTypes.LIMIT, 0, false);
        account.execute(commands, inputs);
    }

<<<<<<< HEAD
    function test_PlaceConditionalOrder_Invalid_InsufficientETH() external {
        vm.prank(USER);
        account = Account(payable(factory.newAccount()));

        IAccount.Command[] memory commands = new IAccount.Command[](1);
        commands[0] = IAccount.Command.GELATO_PLACE_CONDITIONAL_ORDER;
        bytes[] memory inputs = new bytes[](1);
        inputs[0] = abi.encode(
            sETHPERP, 0, int256(AMOUNT), 0, IAccount.ConditionalOrderTypes.LIMIT, 0, false
        );

        vm.expectRevert(
            abi.encodeWithSelector(
                IAccount.InsufficientEthBalance.selector, address(account).balance, MIN_ETH
            )
        );
        vm.prank(USER);
        account.execute(commands, inputs);
    }

=======
>>>>>>> 5ff9bbbe
    function test_PlaceConditionalOrder_Invalid_InsufficientMargin() external {
        vm.prank(USER);
        account = Account(payable(factory.newAccount()));
        vm.deal(address(account), 1 ether);

        IAccount.Command[] memory commands = new IAccount.Command[](1);
        commands[0] = IAccount.Command.GELATO_PLACE_CONDITIONAL_ORDER;
        bytes[] memory inputs = new bytes[](1);
        inputs[0] = abi.encode(
            sETHPERP,
            int256(AMOUNT),
            int256(AMOUNT),
            0,
            IAccount.ConditionalOrderTypes.LIMIT,
            0,
            false
        );

        vm.expectRevert(
            abi.encodeWithSelector(IAccount.InsufficientFreeMargin.selector, 0, int256(AMOUNT))
        );
        vm.prank(USER);
        account.execute(commands, inputs);
    }

    /*//////////////////////////////////////////////////////////////
                   PLACING CONDITIONAL ORDERS: LIMIT
    //////////////////////////////////////////////////////////////*/

    function test_PlaceConditionalOrder_Limit_Valid_Long(uint256 fuzzedTargetPrice) public {
        vm.assume(fuzzedTargetPrice >= currentEthPriceInUSD);
        uint256 conditionalOrderId = placeConditionalOrder({
            marketKey: sETHPERP,
            marginDelta: int256(AMOUNT),
            sizeDelta: int256(AMOUNT),
            targetPrice: fuzzedTargetPrice,
            conditionalOrderType: IAccount.ConditionalOrderTypes.LIMIT,
            priceImpactDelta: PRICE_IMPACT_DELTA,
            reduceOnly: false
        });
        (bool canExec,) = account.checker(conditionalOrderId);
        assertTrue(canExec);
    }

    function test_PlaceConditionalOrder_Limit_Invalid_Long(uint256 fuzzedTargetPrice) public {
        vm.assume(fuzzedTargetPrice < currentEthPriceInUSD);
        uint256 conditionalOrderId = placeConditionalOrder({
            marketKey: sETHPERP,
            marginDelta: int256(AMOUNT),
            sizeDelta: int256(AMOUNT),
            targetPrice: fuzzedTargetPrice,
            conditionalOrderType: IAccount.ConditionalOrderTypes.LIMIT,
            priceImpactDelta: PRICE_IMPACT_DELTA,
            reduceOnly: false
        });
        (bool canExec,) = account.checker(conditionalOrderId);
        assertFalse(canExec);
    }

    function test_PlaceConditionalOrder_Limit_Valid_Short(uint256 fuzzedTargetPrice) public {
        vm.assume(fuzzedTargetPrice <= currentEthPriceInUSD);
        uint256 conditionalOrderId = placeConditionalOrder({
            marketKey: sETHPERP,
            marginDelta: int256(AMOUNT),
            sizeDelta: -int256(AMOUNT),
            targetPrice: fuzzedTargetPrice,
            conditionalOrderType: IAccount.ConditionalOrderTypes.LIMIT,
            priceImpactDelta: PRICE_IMPACT_DELTA,
            reduceOnly: false
        });
        (bool canExec,) = account.checker(conditionalOrderId);
        assertTrue(canExec);
    }

    function test_PlaceConditionalOrder_Limit_Invalid_Short(uint256 fuzzedTargetPrice) public {
        vm.assume(fuzzedTargetPrice > currentEthPriceInUSD);
        uint256 conditionalOrderId = placeConditionalOrder({
            marketKey: sETHPERP,
            marginDelta: int256(AMOUNT),
            sizeDelta: -int256(AMOUNT),
            targetPrice: fuzzedTargetPrice,
            conditionalOrderType: IAccount.ConditionalOrderTypes.LIMIT,
            priceImpactDelta: PRICE_IMPACT_DELTA,
            reduceOnly: false
        });
        (bool canExec,) = account.checker(conditionalOrderId);
        assertFalse(canExec);
    }

    function test_PlaceConditionalOrder_Limit_Valid_State(int256 fuzzedSizeDelta) external {
        vm.assume(fuzzedSizeDelta != 0);
        uint256 orderId = account.conditionalOrderId();
        uint256 conditionalOrderId = placeConditionalOrder({
            marketKey: sETHPERP,
            marginDelta: int256(currentEthPriceInUSD),
            sizeDelta: fuzzedSizeDelta,
            targetPrice: currentEthPriceInUSD,
            conditionalOrderType: IAccount.ConditionalOrderTypes.LIMIT,
            priceImpactDelta: PRICE_IMPACT_DELTA,
            reduceOnly: false
        });
        // check conditionalOrderId incremented
        assertTrue(account.conditionalOrderId() == orderId + 1);
        assertTrue(conditionalOrderId == orderId);
        // check order was registered internally
        IAccount.ConditionalOrder memory conditionalOrder = account.getConditionalOrder(orderId);
        assertTrue(conditionalOrder.marketKey == sETHPERP);
        assertTrue(conditionalOrder.marginDelta == int256(currentEthPriceInUSD));
        assertTrue(conditionalOrder.sizeDelta == fuzzedSizeDelta);
        assertTrue(conditionalOrder.targetPrice == currentEthPriceInUSD);
        assertTrue(
            uint256(conditionalOrder.conditionalOrderType)
                == uint256(IAccount.ConditionalOrderTypes.LIMIT)
        );
        assertTrue(conditionalOrder.gelatoTaskId != 0); // this is set by Gelato
        assertTrue(conditionalOrder.priceImpactDelta == PRICE_IMPACT_DELTA);
        assertFalse(conditionalOrder.reduceOnly);
    }

    function test_PlaceConditionalOrder_Limit_Valid_Event(int256 fuzzedSizeDelta) external {
        vm.assume(fuzzedSizeDelta != 0);
        uint256 orderId = account.conditionalOrderId();
        vm.expectEmit(true, true, true, true);
        emit ConditionalOrderPlaced(
            address(account),
            orderId,
            sETHPERP,
            int256(currentEthPriceInUSD),
            fuzzedSizeDelta,
            currentEthPriceInUSD,
            IAccount.ConditionalOrderTypes.LIMIT,
            PRICE_IMPACT_DELTA,
            false
            );
        placeConditionalOrder({
            marketKey: sETHPERP,
            marginDelta: int256(currentEthPriceInUSD),
            sizeDelta: fuzzedSizeDelta,
            targetPrice: currentEthPriceInUSD,
            conditionalOrderType: IAccount.ConditionalOrderTypes.LIMIT,
            priceImpactDelta: PRICE_IMPACT_DELTA,
            reduceOnly: false
        });
    }

    /*//////////////////////////////////////////////////////////////
                    PLACING CONDITIONAL ORDERS: STOP
    //////////////////////////////////////////////////////////////*/

    function test_PlaceConditionalOrder_Stop_Valid_Long(uint256 fuzzedTargetPrice) public {
        vm.assume(fuzzedTargetPrice <= currentEthPriceInUSD);
        uint256 conditionalOrderId = placeConditionalOrder({
            marketKey: sETHPERP,
            marginDelta: int256(AMOUNT),
            sizeDelta: int256(AMOUNT),
            targetPrice: fuzzedTargetPrice,
            conditionalOrderType: IAccount.ConditionalOrderTypes.STOP,
            priceImpactDelta: PRICE_IMPACT_DELTA,
            reduceOnly: false
        });
        (bool canExec,) = account.checker(conditionalOrderId);
        assertTrue(canExec);
    }

    function test_PlaceConditionalOrder_Stop_Invalid_Long(uint256 fuzzedTargetPrice) public {
        vm.assume(fuzzedTargetPrice > currentEthPriceInUSD);
        uint256 conditionalOrderId = placeConditionalOrder({
            marketKey: sETHPERP,
            marginDelta: int256(AMOUNT),
            sizeDelta: int256(AMOUNT),
            targetPrice: fuzzedTargetPrice,
            conditionalOrderType: IAccount.ConditionalOrderTypes.STOP,
            priceImpactDelta: PRICE_IMPACT_DELTA,
            reduceOnly: false
        });
        (bool canExec,) = account.checker(conditionalOrderId);
        assertFalse(canExec);
    }

    function test_PlaceConditionalOrder_Stop_Valid_Short(uint256 fuzzedTargetPrice) public {
        vm.assume(fuzzedTargetPrice >= currentEthPriceInUSD);
        uint256 conditionalOrderId = placeConditionalOrder({
            marketKey: sETHPERP,
            marginDelta: int256(AMOUNT),
            sizeDelta: -int256(AMOUNT),
            targetPrice: fuzzedTargetPrice,
            conditionalOrderType: IAccount.ConditionalOrderTypes.STOP,
            priceImpactDelta: PRICE_IMPACT_DELTA,
            reduceOnly: false
        });
        (bool canExec,) = account.checker(conditionalOrderId);
        assertTrue(canExec);
    }

    function test_PlaceConditionalOrder_Stop_Invalid_Short(uint256 fuzzedTargetPrice) public {
        vm.assume(fuzzedTargetPrice < currentEthPriceInUSD);
        uint256 conditionalOrderId = placeConditionalOrder({
            marketKey: sETHPERP,
            marginDelta: int256(AMOUNT),
            sizeDelta: -int256(AMOUNT),
            targetPrice: fuzzedTargetPrice,
            conditionalOrderType: IAccount.ConditionalOrderTypes.STOP,
            priceImpactDelta: PRICE_IMPACT_DELTA,
            reduceOnly: false
        });
        (bool canExec,) = account.checker(conditionalOrderId);
        assertFalse(canExec);
    }

    function test_PlaceConditionalOrder_Invalid_OrderType() public {
        (bool success,) = address(accountExposed).call(
            abi.encodeWithSelector(
                AccountExposed.expose_placeConditionalOrder.selector,
                sETHPERP,
                int256(AMOUNT),
                int256(AMOUNT),
                currentEthPriceInUSD,
                69, // bad conditional order type
                PRICE_IMPACT_DELTA,
                false
            )
        );
        assertFalse(success);
    }

    /*//////////////////////////////////////////////////////////////
                   PLACING CONDITIONAL ORDERS: MARGIN
    //////////////////////////////////////////////////////////////*/

    function test_PlaceConditionalOrder_CommittingMargin_Deposit() public {
        assertEq(account.committedMargin(), 0);
        placeConditionalOrder({
            marketKey: sETHPERP,
            marginDelta: int256(AMOUNT),
            sizeDelta: int256(AMOUNT),
            targetPrice: currentEthPriceInUSD,
            conditionalOrderType: IAccount.ConditionalOrderTypes.LIMIT,
            priceImpactDelta: PRICE_IMPACT_DELTA,
            reduceOnly: false
        });
        assertEq(account.committedMargin(), AMOUNT);
    }

    function test_PlaceConditionalOrder_CommittingMargin_Withdraw(
        uint256 fuzzedCommitedMargin,
        int256 fuzzedAmountToWithdraw
    ) public {
        vm.assume(fuzzedCommitedMargin != 0);
        vm.assume(fuzzedCommitedMargin <= AMOUNT);
        vm.assume(fuzzedAmountToWithdraw < 0);

        placeConditionalOrder({
            marketKey: sETHPERP,
            marginDelta: int256(fuzzedCommitedMargin),
            sizeDelta: int256(AMOUNT),
            targetPrice: currentEthPriceInUSD,
            conditionalOrderType: IAccount.ConditionalOrderTypes.LIMIT,
            priceImpactDelta: PRICE_IMPACT_DELTA,
            reduceOnly: false
        });

        uint256 freeMargin = AMOUNT - fuzzedCommitedMargin;

        if (freeMargin == 0) {
            vm.expectRevert(
                abi.encodeWithSelector(
                    IAccount.InsufficientFreeMargin.selector,
                    0,
                    accountExposed.expose_abs(fuzzedAmountToWithdraw)
                )
            );
        } else if (accountExposed.expose_abs(fuzzedAmountToWithdraw) > freeMargin) {
            vm.expectRevert(
                abi.encodeWithSelector(
                    IAccount.InsufficientFreeMargin.selector,
                    freeMargin,
                    accountExposed.expose_abs(fuzzedAmountToWithdraw)
                )
            );
        }

        modifyAccountMargin(fuzzedAmountToWithdraw);
    }

    function test_PlaceConditionalOrder_Invalid_InsufficientFreeMargin() public {
        placeConditionalOrder({
            marketKey: sETHPERP,
            marginDelta: int256(AMOUNT),
            sizeDelta: int256(AMOUNT),
            targetPrice: currentEthPriceInUSD,
            conditionalOrderType: IAccount.ConditionalOrderTypes.LIMIT,
            priceImpactDelta: PRICE_IMPACT_DELTA,
            reduceOnly: false
        });
        vm.expectRevert(abi.encodeWithSelector(IAccount.InsufficientFreeMargin.selector, 0, AMOUNT));
        placeConditionalOrder({
            marketKey: sETHPERP,
            marginDelta: int256(AMOUNT),
            sizeDelta: int256(AMOUNT),
            targetPrice: currentEthPriceInUSD,
            conditionalOrderType: IAccount.ConditionalOrderTypes.LIMIT,
            priceImpactDelta: PRICE_IMPACT_DELTA,
            reduceOnly: false
        });
    }

    /*//////////////////////////////////////////////////////////////
                 CANCELING CONDITIONAL ORDERS: GENERAL
    //////////////////////////////////////////////////////////////*/

    function test_CancelConditionalOrder_Invalid_NotOwner() external {
        vm.prank(USER);
        vm.expectRevert("UNAUTHORIZED");
        cancelConditionalOrder({conditionalOrderId: 0});
    }

    function test_CancelConditionalOrder_Nonexistent(uint256 fuzzedConditionalOrderId) external {
        vm.expectRevert();
        cancelConditionalOrder(fuzzedConditionalOrderId);
    }

    function test_CancelConditionalOrder_State() external {
        uint256 conditionalOrderId = placeConditionalOrder({
            marketKey: sETHPERP,
            marginDelta: int256(currentEthPriceInUSD),
            sizeDelta: int256(currentEthPriceInUSD),
            targetPrice: currentEthPriceInUSD,
            conditionalOrderType: IAccount.ConditionalOrderTypes.LIMIT,
            priceImpactDelta: PRICE_IMPACT_DELTA,
            reduceOnly: false
        });
        cancelConditionalOrder(conditionalOrderId);
        // check order was removed internally
        IAccount.ConditionalOrder memory conditionalOrder =
            account.getConditionalOrder(conditionalOrderId);
        assert(conditionalOrder.marketKey == "");
        assert(conditionalOrder.marginDelta == 0);
        assert(conditionalOrder.sizeDelta == 0);
        assert(conditionalOrder.targetPrice == 0);
        assert(uint256(conditionalOrder.conditionalOrderType) == 0);
        assert(conditionalOrder.gelatoTaskId == 0);
        assert(conditionalOrder.priceImpactDelta == 0);
        assert(!conditionalOrder.reduceOnly);
    }

    function test_CancelConditionalOrder_Margin() external {
        uint256 preCommittedMargin = account.committedMargin();
        uint256 conditionalOrderId = placeConditionalOrder({
            marketKey: sETHPERP,
            marginDelta: int256(currentEthPriceInUSD),
            sizeDelta: int256(currentEthPriceInUSD),
            targetPrice: currentEthPriceInUSD,
            conditionalOrderType: IAccount.ConditionalOrderTypes.LIMIT,
            priceImpactDelta: PRICE_IMPACT_DELTA,
            reduceOnly: false
        });
        uint256 postCommittedMargin = account.committedMargin();
        assertEq(preCommittedMargin, postCommittedMargin - currentEthPriceInUSD);
        cancelConditionalOrder(conditionalOrderId);
        assertEq(account.committedMargin(), preCommittedMargin);
    }

    function test_CancelConditionalOrder_Event() external {
        uint256 conditionalOrderId = placeConditionalOrder({
            marketKey: sETHPERP,
            marginDelta: int256(currentEthPriceInUSD),
            sizeDelta: int256(currentEthPriceInUSD),
            targetPrice: currentEthPriceInUSD,
            conditionalOrderType: IAccount.ConditionalOrderTypes.LIMIT,
            priceImpactDelta: PRICE_IMPACT_DELTA,
            reduceOnly: false
        });
        vm.expectEmit(true, true, true, true);
        emit ConditionalOrderCancelled(
            address(account),
            conditionalOrderId,
            IAccount.ConditionalOrderCancelledReason.CONDITIONAL_ORDER_CANCELLED_BY_USER
            );
        cancelConditionalOrder(conditionalOrderId);
    }

    /*//////////////////////////////////////////////////////////////
                 EXECUTING CONDITIONAL ORDERS: GENERAL
    //////////////////////////////////////////////////////////////*/

    function test_ExecuteConditionalOrder_Invalid_NotOps() external {
        vm.prank(USER);
        vm.expectRevert(abi.encodeWithSelector(OpsReady.OnlyOps.selector));
        account.executeConditionalOrder({_conditionalOrderId: 0});
    }

    // assert successful execution frees committed margin
    function test_ExecuteConditionalOrder_Valid_GelatoFee() public {
        uint256 existingGelatoBalance = GELATO.balance;
        uint256 conditionalOrderId = placeConditionalOrder({
            marketKey: sETHPERP,
            marginDelta: int256(currentEthPriceInUSD),
            sizeDelta: 1 ether,
            targetPrice: currentEthPriceInUSD,
            conditionalOrderType: IAccount.ConditionalOrderTypes.LIMIT,
            priceImpactDelta: PRICE_IMPACT_DELTA,
            reduceOnly: false
        });
        (bytes memory executionData, IOps.ModuleData memory moduleData) =
            generateGelatoModuleData(conditionalOrderId);
        vm.prank(GELATO);
        IOps(OPS).exec({
            taskCreator: address(account),
            execAddress: address(account),
            execData: executionData,
            moduleData: moduleData,
            txFee: GELATO_FEE,
            feeToken: ETH,
            useTaskTreasuryFunds: false,
            revertOnFailure: true
        });
        assertEq(GELATO.balance, existingGelatoBalance + GELATO_FEE);
    }

    // assert fee transfer to gelato is called
    function test_ExecuteConditionalOrder_Valid_FeeTransfer() public {
        uint256 conditionalOrderId = placeConditionalOrder({
            marketKey: sETHPERP,
            marginDelta: int256(currentEthPriceInUSD),
            sizeDelta: 1 ether,
            targetPrice: currentEthPriceInUSD,
            conditionalOrderType: IAccount.ConditionalOrderTypes.LIMIT,
            priceImpactDelta: PRICE_IMPACT_DELTA,
            reduceOnly: false
        });
        (bytes memory executionData, IOps.ModuleData memory moduleData) =
            generateGelatoModuleData(conditionalOrderId);
        // expect a call w/ empty calldata to gelato (payment through callvalue)
        vm.expectCall(GELATO, "");
        vm.prank(GELATO);
        IOps(OPS).exec({
            taskCreator: address(account),
            execAddress: address(account),
            execData: executionData,
            moduleData: moduleData,
            txFee: GELATO_FEE,
            feeToken: ETH,
            useTaskTreasuryFunds: false,
            revertOnFailure: true
        });
    }

    /*//////////////////////////////////////////////////////////////
                  EXECUTING CONDITIONAL ORDERS: LIMIT
    //////////////////////////////////////////////////////////////*/

    function test_ExecuteConditionalOrder_Limit_Valid_Margin() external {
        uint256 preCommittedMargin = account.committedMargin();
        uint256 conditionalOrderId = placeConditionalOrder({
            marketKey: sETHPERP,
            marginDelta: int256(currentEthPriceInUSD),
            sizeDelta: 1 ether,
            targetPrice: currentEthPriceInUSD * 2,
            conditionalOrderType: IAccount.ConditionalOrderTypes.LIMIT,
            priceImpactDelta: PRICE_IMPACT_DELTA,
            reduceOnly: false
        });
        uint256 postCommittedMargin = account.committedMargin();
        assertEq(preCommittedMargin, postCommittedMargin - currentEthPriceInUSD);
        (bytes memory executionData, IOps.ModuleData memory moduleData) =
            generateGelatoModuleData(conditionalOrderId);
        vm.prank(GELATO);
        IOps(OPS).exec({
            taskCreator: address(account),
            execAddress: address(account),
            execData: executionData,
            moduleData: moduleData,
            txFee: GELATO_FEE,
            feeToken: ETH,
            useTaskTreasuryFunds: false,
            revertOnFailure: true
        });
        // expect committed margin to decrease by currentEthPriceInUSD
        assertEq(account.committedMargin(), preCommittedMargin);
    }

    function test_ExecuteConditionalOrder_Limit_Valid_State() external {
        uint256 conditionalOrderId = placeConditionalOrder({
            marketKey: sETHPERP,
            marginDelta: int256(currentEthPriceInUSD),
            sizeDelta: 1 ether,
            targetPrice: currentEthPriceInUSD * 2,
            conditionalOrderType: IAccount.ConditionalOrderTypes.LIMIT,
            priceImpactDelta: PRICE_IMPACT_DELTA,
            reduceOnly: false
        });
        (bytes memory executionData, IOps.ModuleData memory moduleData) =
            generateGelatoModuleData(conditionalOrderId);
        vm.prank(GELATO);
        IOps(OPS).exec({
            taskCreator: address(account),
            execAddress: address(account),
            execData: executionData,
            moduleData: moduleData,
            txFee: GELATO_FEE,
            feeToken: ETH,
            useTaskTreasuryFunds: false,
            revertOnFailure: true
        });
        // check internal state was updated
        IAccount.ConditionalOrder memory conditionalOrder =
            account.getConditionalOrder(conditionalOrderId);
        assert(conditionalOrder.marketKey == "");
        assert(conditionalOrder.marginDelta == 0);
        assert(conditionalOrder.sizeDelta == 0);
        assert(conditionalOrder.targetPrice == 0);
        assert(uint256(conditionalOrder.conditionalOrderType) == 0);
        assert(conditionalOrder.gelatoTaskId == 0);
        assert(conditionalOrder.priceImpactDelta == 0);
        assert(!conditionalOrder.reduceOnly);
    }

    function test_ExecuteConditionalOrder_Limit_Valid_Synthetix() external {
        uint256 conditionalOrderId = placeConditionalOrder({
            marketKey: sETHPERP,
            marginDelta: int256(currentEthPriceInUSD),
            sizeDelta: 1 ether,
            targetPrice: currentEthPriceInUSD * 2,
            conditionalOrderType: IAccount.ConditionalOrderTypes.LIMIT,
            priceImpactDelta: PRICE_IMPACT_DELTA,
            reduceOnly: false
        });
        (bytes memory executionData, IOps.ModuleData memory moduleData) =
            generateGelatoModuleData(conditionalOrderId);
        vm.prank(GELATO);
        IOps(OPS).exec({
            taskCreator: address(account),
            execAddress: address(account),
            execData: executionData,
            moduleData: moduleData,
            txFee: GELATO_FEE,
            feeToken: ETH,
            useTaskTreasuryFunds: false,
            revertOnFailure: true
        });
        // get delayed order details
        IPerpsV2MarketConsolidated.DelayedOrder memory order = account.getDelayedOrder(sETHPERP);
        // confirm delayed order details are non-zero
        assert(order.isOffchain == true);
        assert(order.sizeDelta == 1 ether);
        assert(order.priceImpactDelta == PRICE_IMPACT_DELTA);
        assert(order.targetRoundId != 0);
        assert(order.commitDeposit != 0);
        assert(order.keeperDeposit != 0);
        assert(order.executableAtTime != 0);
        assert(order.intentionTime != 0);
        assert(order.trackingCode == TRACKING_CODE);
    }

    /*//////////////////////////////////////////////////////////////
                   EXECUTING CONDITIONAL ORDERS: STOP
    //////////////////////////////////////////////////////////////*/

    function test_ExecuteConditionalOrder_Stop_Valid_Margin() external {
        uint256 preCommittedMargin = account.committedMargin();
        uint256 conditionalOrderId = placeConditionalOrder({
            marketKey: sETHPERP,
            marginDelta: int256(currentEthPriceInUSD),
            sizeDelta: 1 ether,
            targetPrice: currentEthPriceInUSD / 2,
            conditionalOrderType: IAccount.ConditionalOrderTypes.STOP,
            priceImpactDelta: PRICE_IMPACT_DELTA,
            reduceOnly: false
        });
        uint256 postCommittedMargin = account.committedMargin();
        assertEq(preCommittedMargin, postCommittedMargin - currentEthPriceInUSD);
        (bytes memory executionData, IOps.ModuleData memory moduleData) =
            generateGelatoModuleData(conditionalOrderId);
        vm.prank(GELATO);
        IOps(OPS).exec({
            taskCreator: address(account),
            execAddress: address(account),
            execData: executionData,
            moduleData: moduleData,
            txFee: GELATO_FEE,
            feeToken: ETH,
            useTaskTreasuryFunds: false,
            revertOnFailure: true
        });
        // expect committed margin to decrease by currentEthPriceInUSD
        assertEq(account.committedMargin(), preCommittedMargin);
    }

    function test_ExecuteConditionalOrder_Stop_Valid_State() external {
        uint256 conditionalOrderId = placeConditionalOrder({
            marketKey: sETHPERP,
            marginDelta: int256(currentEthPriceInUSD),
            sizeDelta: 1 ether,
            targetPrice: currentEthPriceInUSD / 2,
            conditionalOrderType: IAccount.ConditionalOrderTypes.STOP,
            priceImpactDelta: PRICE_IMPACT_DELTA,
            reduceOnly: false
        });
        (bytes memory executionData, IOps.ModuleData memory moduleData) =
            generateGelatoModuleData(conditionalOrderId);
        vm.prank(GELATO);
        IOps(OPS).exec({
            taskCreator: address(account),
            execAddress: address(account),
            execData: executionData,
            moduleData: moduleData,
            txFee: GELATO_FEE,
            feeToken: ETH,
            useTaskTreasuryFunds: false,
            revertOnFailure: true
        });
        // check internal state was updated
        IAccount.ConditionalOrder memory conditionalOrder =
            account.getConditionalOrder(conditionalOrderId);
        assert(conditionalOrder.marketKey == "");
        assert(conditionalOrder.marginDelta == 0);
        assert(conditionalOrder.sizeDelta == 0);
        assert(conditionalOrder.targetPrice == 0);
        assert(uint256(conditionalOrder.conditionalOrderType) == 0);
        assert(conditionalOrder.gelatoTaskId == 0);
        assert(conditionalOrder.priceImpactDelta == 0);
        assert(!conditionalOrder.reduceOnly);
    }

    function test_ExecuteConditionalOrder_Stop_Valid_Synthetix() external {
        uint256 conditionalOrderId = placeConditionalOrder({
            marketKey: sETHPERP,
            marginDelta: int256(currentEthPriceInUSD),
            sizeDelta: 1 ether,
            targetPrice: currentEthPriceInUSD / 2,
            conditionalOrderType: IAccount.ConditionalOrderTypes.STOP,
            priceImpactDelta: PRICE_IMPACT_DELTA,
            reduceOnly: false
        });
        (bytes memory executionData, IOps.ModuleData memory moduleData) =
            generateGelatoModuleData(conditionalOrderId);
        vm.prank(GELATO);
        IOps(OPS).exec({
            taskCreator: address(account),
            execAddress: address(account),
            execData: executionData,
            moduleData: moduleData,
            txFee: GELATO_FEE,
            feeToken: ETH,
            useTaskTreasuryFunds: false,
            revertOnFailure: true
        });
        // get delayed order details
        IPerpsV2MarketConsolidated.DelayedOrder memory order = account.getDelayedOrder(sETHPERP);
        // confirm delayed order details are non-zero
        assert(order.isOffchain == true);
        assert(order.sizeDelta == 1 ether);
        assert(order.priceImpactDelta == PRICE_IMPACT_DELTA);
        assert(order.targetRoundId != 0);
        assert(order.commitDeposit != 0);
        assert(order.keeperDeposit != 0);
        assert(order.executableAtTime != 0);
        assert(order.intentionTime != 0);
        assert(order.trackingCode == TRACKING_CODE);
    }

    /*//////////////////////////////////////////////////////////////
                              REDUCE ONLY
    //////////////////////////////////////////////////////////////*/

    function test_ReduceOnlyOrder_Valid_State() external {
        address market = getMarketAddressFromKey(sETHPERP);
        int256 marginDelta = int256(currentEthPriceInUSD);
        int256 sizeDelta = 1 ether;
        uint256 priceImpactDelta = 1 ether / 2;
        IAccount.Command[] memory commands = new IAccount.Command[](2);
        commands[0] = IAccount.Command.PERPS_V2_MODIFY_MARGIN;
        commands[1] = IAccount.Command.PERPS_V2_SUBMIT_ATOMIC_ORDER;
        bytes[] memory inputs = new bytes[](2);
        inputs[0] = abi.encode(market, marginDelta);
        inputs[1] = abi.encode(market, sizeDelta, priceImpactDelta);
        account.execute(commands, inputs);
        uint256 conditionalOrderId = placeConditionalOrder({
            marketKey: sETHPERP,
            marginDelta: 0,
            sizeDelta: -(1 ether / 2),
            targetPrice: currentEthPriceInUSD,
            conditionalOrderType: IAccount.ConditionalOrderTypes.LIMIT,
            priceImpactDelta: PRICE_IMPACT_DELTA,
            reduceOnly: true
        });
        (bytes memory executionData, IOps.ModuleData memory moduleData) =
            generateGelatoModuleData(conditionalOrderId);
        vm.prank(GELATO);
        IOps(OPS).exec({
            taskCreator: address(account),
            execAddress: address(account),
            execData: executionData,
            moduleData: moduleData,
            txFee: GELATO_FEE,
            feeToken: ETH,
            useTaskTreasuryFunds: false,
            revertOnFailure: true
        });
        // expect conditional order to be cancelled post-execution
        IAccount.ConditionalOrder memory conditionalOrder =
            account.getConditionalOrder(conditionalOrderId);
        assert(conditionalOrder.marketKey == "");
        assert(conditionalOrder.marginDelta == 0);
        assert(conditionalOrder.sizeDelta == 0);
        assert(conditionalOrder.targetPrice == 0);
        assert(uint256(conditionalOrder.conditionalOrderType) == 0);
        assert(conditionalOrder.gelatoTaskId == 0);
        assert(conditionalOrder.priceImpactDelta == 0);
        assert(!conditionalOrder.reduceOnly);
    }

    function test_ReduceOnlyOrder_Valid_Synthetix() external {
        address market = getMarketAddressFromKey(sETHPERP);
        int256 marginDelta = int256(currentEthPriceInUSD);
        int256 sizeDelta = 1 ether;
        uint256 priceImpactDelta = 1 ether / 2;
        IAccount.Command[] memory commands = new IAccount.Command[](2);
        commands[0] = IAccount.Command.PERPS_V2_MODIFY_MARGIN;
        commands[1] = IAccount.Command.PERPS_V2_SUBMIT_ATOMIC_ORDER;
        bytes[] memory inputs = new bytes[](2);
        inputs[0] = abi.encode(market, marginDelta);
        inputs[1] = abi.encode(market, sizeDelta, priceImpactDelta);
        account.execute(commands, inputs);
        uint256 conditionalOrderId = placeConditionalOrder({
            marketKey: sETHPERP,
            marginDelta: 0,
            sizeDelta: -(1 ether / 2),
            targetPrice: currentEthPriceInUSD,
            conditionalOrderType: IAccount.ConditionalOrderTypes.LIMIT,
            priceImpactDelta: PRICE_IMPACT_DELTA,
            reduceOnly: true
        });
        (bytes memory executionData, IOps.ModuleData memory moduleData) =
            generateGelatoModuleData(conditionalOrderId);
        vm.prank(GELATO);
        IOps(OPS).exec({
            taskCreator: address(account),
            execAddress: address(account),
            execData: executionData,
            moduleData: moduleData,
            txFee: GELATO_FEE,
            feeToken: ETH,
            useTaskTreasuryFunds: false,
            revertOnFailure: true
        });
        // get delayed order details
        IPerpsV2MarketConsolidated.DelayedOrder memory order = account.getDelayedOrder(sETHPERP);
        // expect all details to be unset
        assert(order.isOffchain == true);
        assert(order.sizeDelta != 0);
        assert(order.priceImpactDelta != 0);
        assert(order.targetRoundId != 0);
        assert(order.commitDeposit != 0);
        assert(order.keeperDeposit != 0);
        assert(order.executableAtTime != 0);
        assert(order.intentionTime != 0);
        assert(order.trackingCode == TRACKING_CODE);
    }

    function test_ReduceOnlyOrder_Valid_Long(int256 fuzzedSizeDelta) external {
        vm.assume(fuzzedSizeDelta != 0);
        submitAtomicOrder({
            marketKey: sETHPERP,
            marginDelta: int256(currentEthPriceInUSD),
            sizeDelta: 1 ether,
            priceImpactDelta: 1 ether / 2
        });
        IPerpsV2MarketConsolidated.Position memory position = account.getPosition(sETHPERP);
        assert(position.size == 1 ether); // sanity check :D
        uint256 conditionalOrderId = placeConditionalOrder({
            marketKey: sETHPERP,
            marginDelta: 0,
            sizeDelta: fuzzedSizeDelta,
            targetPrice: currentEthPriceInUSD,
            conditionalOrderType: IAccount.ConditionalOrderTypes.LIMIT,
            priceImpactDelta: PRICE_IMPACT_DELTA,
            reduceOnly: true
        });
        (bytes memory executionData, IOps.ModuleData memory moduleData) =
            generateGelatoModuleData(conditionalOrderId);
        if (fuzzedSizeDelta > 0) {
            // same sign thus not reduce only
            vm.expectEmit(true, true, true, true);
            emit ConditionalOrderCancelled(
                address(account),
                conditionalOrderId,
                IAccount.ConditionalOrderCancelledReason.CONDITIONAL_ORDER_CANCELLED_NOT_REDUCE_ONLY
                );
        } else if (fuzzedSizeDelta < 0) {
            if (fuzzedSizeDelta + position.size < 0) {
                // expect fuzzedSizeDelta to be bound by zero to prevent flipping (long to short or vice versa)
                vm.expectEmit(true, true, true, true);
                emit ConditionalOrderFilled({
                    account: address(account),
                    conditionalOrderId: conditionalOrderId,
                    fillPrice: currentEthPriceInUSD,
                    keeperFee: GELATO_FEE
                });
            } else if (fuzzedSizeDelta + position.size >= 0) {
                // expect conditional order to be filled with specified fuzzedSizeDelta
                vm.expectEmit(true, true, true, true);
                emit ConditionalOrderFilled({
                    account: address(account),
                    conditionalOrderId: conditionalOrderId,
                    fillPrice: currentEthPriceInUSD,
                    keeperFee: GELATO_FEE
                });
            } else {
                revert("Uncaught case");
            }
        } else {
            revert("Uncaught case");
        }
        vm.prank(GELATO);
        IOps(OPS).exec({
            taskCreator: address(account),
            execAddress: address(account),
            execData: executionData,
            moduleData: moduleData,
            txFee: GELATO_FEE,
            feeToken: ETH,
            useTaskTreasuryFunds: false,
            revertOnFailure: true
        });
    }

    function test_ReduceOnlyOrder_Valid_Short(int256 fuzzedSizeDelta) external {
        vm.assume(fuzzedSizeDelta != 0);
        submitAtomicOrder({
            marketKey: sETHPERP,
            marginDelta: int256(currentEthPriceInUSD),
            sizeDelta: -1 ether,
            priceImpactDelta: 1 ether / 2
        });
        IPerpsV2MarketConsolidated.Position memory position = account.getPosition(sETHPERP);
        assert(position.size == -1 ether); // sanity check :D
        uint256 conditionalOrderId = placeConditionalOrder({
            marketKey: sETHPERP,
            marginDelta: 0,
            sizeDelta: fuzzedSizeDelta,
            targetPrice: currentEthPriceInUSD,
            conditionalOrderType: IAccount.ConditionalOrderTypes.LIMIT,
            priceImpactDelta: PRICE_IMPACT_DELTA,
            reduceOnly: true
        });
        (bytes memory executionData, IOps.ModuleData memory moduleData) =
            generateGelatoModuleData(conditionalOrderId);
        if (fuzzedSizeDelta < 0) {
            // same sign thus not reduce only
            vm.expectEmit(true, true, true, true);
            emit ConditionalOrderCancelled(
                address(account),
                conditionalOrderId,
                IAccount.ConditionalOrderCancelledReason.CONDITIONAL_ORDER_CANCELLED_NOT_REDUCE_ONLY
                );
        } else if (fuzzedSizeDelta > 0) {
            if (fuzzedSizeDelta + position.size > 0) {
                // expect fuzzedSizeDelta to be bound by zero to prevent flipping (long to short or vice versa)
                vm.expectEmit(true, true, true, true);
                emit ConditionalOrderFilled({
                    account: address(account),
                    conditionalOrderId: conditionalOrderId,
                    fillPrice: currentEthPriceInUSD,
                    keeperFee: GELATO_FEE
                });
            } else if (fuzzedSizeDelta + position.size <= 0) {
                // expect conditional order to be filled with specified fuzzedSizeDelta
                vm.expectEmit(true, true, true, true);
                emit ConditionalOrderFilled({
                    account: address(account),
                    conditionalOrderId: conditionalOrderId,
                    fillPrice: currentEthPriceInUSD,
                    keeperFee: GELATO_FEE
                });
            } else {
                revert("Uncaught case");
            }
        } else {
            revert("Uncaught case");
        }
        vm.prank(GELATO);
        IOps(OPS).exec({
            taskCreator: address(account),
            execAddress: address(account),
            execData: executionData,
            moduleData: moduleData,
            txFee: GELATO_FEE,
            feeToken: ETH,
            useTaskTreasuryFunds: false,
            revertOnFailure: true
        });
    }

    /*//////////////////////////////////////////////////////////////
                        MULTI-STEP INTERACTIONS
    //////////////////////////////////////////////////////////////*/

    /// 1. Place conditional order (limit)
    /// 2. Execute conditional order (as Gelato)
    /// 3. Cancel pending Synthetix delayed order
    function test_ConditionalOrder_Limit_Valid_Execute_Cancel() external {
        uint256 conditionalOrderId = placeConditionalOrder({
            marketKey: sETHPERP,
            marginDelta: int256(currentEthPriceInUSD),
            sizeDelta: 1 ether,
            targetPrice: currentEthPriceInUSD,
            conditionalOrderType: IAccount.ConditionalOrderTypes.LIMIT,
            priceImpactDelta: PRICE_IMPACT_DELTA,
            reduceOnly: false
        });
        (bytes memory executionData, IOps.ModuleData memory moduleData) =
            generateGelatoModuleData(conditionalOrderId);
        vm.prank(GELATO);
        IOps(OPS).exec({
            taskCreator: address(account),
            execAddress: address(account),
            execData: executionData,
            moduleData: moduleData,
            txFee: GELATO_FEE,
            feeToken: ETH,
            useTaskTreasuryFunds: false,
            revertOnFailure: true
        });
        // fast forward time
        // solhint-disable-next-line not-rely-on-time
        vm.warp(block.timestamp + 600 seconds);
        IAccount.Command[] memory commands = new IAccount.Command[](1);
        commands[0] = IAccount.Command.PERPS_V2_CANCEL_OFFCHAIN_DELAYED_ORDER;
        bytes[] memory inputs = new bytes[](1);
        inputs[0] = abi.encode(getMarketAddressFromKey(sETHPERP));
        account.execute(commands, inputs);
        IPerpsV2MarketConsolidated.DelayedOrder memory order = account.getDelayedOrder(sETHPERP);
        assert(order.isOffchain == false);
        assert(order.sizeDelta == 0);
        assert(order.priceImpactDelta == 0);
        assert(order.targetRoundId == 0);
        assert(order.commitDeposit == 0);
        assert(order.keeperDeposit == 0);
        assert(order.executableAtTime == 0);
        assert(order.intentionTime == 0);
        assert(order.trackingCode == "");
    }

    /*//////////////////////////////////////////////////////////////
                                HELPERS
    //////////////////////////////////////////////////////////////*/

    function mintSUSD(address to, uint256 amount) private {
        address issuer = IAddressResolver(ADDRESS_RESOLVER).getAddress("Issuer");
        ISynth synthsUSD = ISynth(IAddressResolver(ADDRESS_RESOLVER).getAddress("SynthsUSD"));
        vm.prank(issuer);
        synthsUSD.issue(to, amount);
    }

    function fundAccount(uint256 amount) private {
        vm.deal(address(account), 1 ether);
        mintSUSD(address(this), amount);
        sUSD.approve(address(account), amount);
        modifyAccountMargin({amount: int256(amount)});
    }

    function getMarketAddressFromKey(bytes32 key) private view returns (address market) {
        market = address(
            IPerpsV2MarketConsolidated(
                IFuturesMarketManager(
                    IAddressResolver(ADDRESS_RESOLVER).getAddress("FuturesMarketManager")
                ).marketForKey(key)
            )
        );
    }

    function generateGelatoModuleData(uint256 conditionalOrderId)
        internal
        pure
        returns (bytes memory executionData, IOps.ModuleData memory moduleData)
    {
        IOps.Module[] memory modules = new IOps.Module[](1);
        modules[0] = IOps.Module.RESOLVER;
        bytes[] memory args = new bytes[](1);
        args[0] = abi.encodeWithSelector(IAccount.checker.selector, conditionalOrderId);
        moduleData = IOps.ModuleData({modules: modules, args: args});
        executionData =
            abi.encodeWithSelector(IAccount.executeConditionalOrder.selector, conditionalOrderId);
    }

    /*//////////////////////////////////////////////////////////////
                           COMMAND SHORTCUTS
    //////////////////////////////////////////////////////////////*/

    function modifyAccountMargin(int256 amount) private {
        IAccount.Command[] memory commands = new IAccount.Command[](1);
        commands[0] = IAccount.Command.ACCOUNT_MODIFY_MARGIN;
        bytes[] memory inputs = new bytes[](1);
        inputs[0] = abi.encode(amount);
        account.execute(commands, inputs);
    }

    function submitAtomicOrder(
        bytes32 marketKey,
        int256 marginDelta,
        int256 sizeDelta,
        uint256 priceImpactDelta
    ) private {
        address market = getMarketAddressFromKey(marketKey);
        IAccount.Command[] memory commands = new IAccount.Command[](2);
        commands[0] = IAccount.Command.PERPS_V2_MODIFY_MARGIN;
        commands[1] = IAccount.Command.PERPS_V2_SUBMIT_ATOMIC_ORDER;
        bytes[] memory inputs = new bytes[](2);
        inputs[0] = abi.encode(market, marginDelta);
        inputs[1] = abi.encode(market, sizeDelta, priceImpactDelta);
        account.execute(commands, inputs);
    }

    function placeConditionalOrder(
        bytes32 marketKey,
        int256 marginDelta,
        int256 sizeDelta,
        uint256 targetPrice,
        IAccount.ConditionalOrderTypes conditionalOrderType,
        uint256 priceImpactDelta,
        bool reduceOnly
    ) private returns (uint256 conditionalOrderId) {
        IAccount.Command[] memory commands = new IAccount.Command[](1);
        commands[0] = IAccount.Command.GELATO_PLACE_CONDITIONAL_ORDER;
        bytes[] memory inputs = new bytes[](1);
        inputs[0] = abi.encode(
            marketKey,
            marginDelta,
            sizeDelta,
            targetPrice,
            conditionalOrderType,
            priceImpactDelta,
            reduceOnly
        );
        account.execute(commands, inputs);
        conditionalOrderId = account.conditionalOrderId() - 1;
    }

    function cancelConditionalOrder(uint256 conditionalOrderId) private {
        IAccount.Command[] memory commands = new IAccount.Command[](1);
        commands[0] = IAccount.Command.GELATO_CANCEL_CONDITIONAL_ORDER;
        bytes[] memory inputs = new bytes[](1);
        inputs[0] = abi.encode(conditionalOrderId);
        account.execute(commands, inputs);
    }
}<|MERGE_RESOLUTION|>--- conflicted
+++ resolved
@@ -106,29 +106,6 @@
         account.execute(commands, inputs);
     }
 
-<<<<<<< HEAD
-    function test_PlaceConditionalOrder_Invalid_InsufficientETH() external {
-        vm.prank(USER);
-        account = Account(payable(factory.newAccount()));
-
-        IAccount.Command[] memory commands = new IAccount.Command[](1);
-        commands[0] = IAccount.Command.GELATO_PLACE_CONDITIONAL_ORDER;
-        bytes[] memory inputs = new bytes[](1);
-        inputs[0] = abi.encode(
-            sETHPERP, 0, int256(AMOUNT), 0, IAccount.ConditionalOrderTypes.LIMIT, 0, false
-        );
-
-        vm.expectRevert(
-            abi.encodeWithSelector(
-                IAccount.InsufficientEthBalance.selector, address(account).balance, MIN_ETH
-            )
-        );
-        vm.prank(USER);
-        account.execute(commands, inputs);
-    }
-
-=======
->>>>>>> 5ff9bbbe
     function test_PlaceConditionalOrder_Invalid_InsufficientMargin() external {
         vm.prank(USER);
         account = Account(payable(factory.newAccount()));
