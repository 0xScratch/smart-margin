--- conflicted
+++ resolved
@@ -61,7 +61,6 @@
         marginBaseSettings.setTreasury(address(0));
     }
 
-<<<<<<< HEAD
     function testSettingTreasuryAddressEvent() public {
         // only care that topic 1 matches
         cheats.expectEmit(true, false, false, false);
@@ -71,15 +70,12 @@
         marginBaseSettings.setTreasury(RANDOM_ADDRESS);
     }
 
-=======
->>>>>>> 5f4210b7
     /**********************************
      * Set Distribution Fee
      **********************************/
 
     /// @dev fuzz test
     function testSettingTradeFee(uint256 x) public {
-<<<<<<< HEAD
         if (x == marginBaseSettings.tradeFee()) {
             cheats.expectRevert(
                 abi.encodeWithSelector(MarginBaseSettings.DuplicateFee.selector)
@@ -87,10 +83,7 @@
             marginBaseSettings.setTradeFee(x);
             return;
         }
-        if (x >= 10_000) {
-=======
         if (x > 10_000) {
->>>>>>> 5f4210b7
             cheats.expectRevert(
                 abi.encodeWithSelector(
                     MarginBaseSettings.InvalidFee.selector,
@@ -109,7 +102,6 @@
         marginBaseSettings.setTradeFee(1 ether);
     }
 
-<<<<<<< HEAD
     function testFailSetSameTradeFee() public {
         marginBaseSettings.setTradeFee(tradeFee);
     }
@@ -123,15 +115,12 @@
         marginBaseSettings.setTradeFee(tradeFee * 2);
     }
 
-=======
->>>>>>> 5f4210b7
     /**********************************
      * Set Limit Order Fee
      **********************************/
 
     /// @dev fuzz test
     function testSettingLimitOrderFee(uint256 x) public {
-<<<<<<< HEAD
         if (x == marginBaseSettings.limitOrderFee()) {
             cheats.expectRevert(
                 abi.encodeWithSelector(MarginBaseSettings.DuplicateFee.selector)
@@ -139,10 +128,8 @@
             marginBaseSettings.setLimitOrderFee(x);
             return;
         }
-        if (x >= 10_000) {
-=======
+        
         if (x > 10_000) {
->>>>>>> 5f4210b7
             cheats.expectRevert(
                 abi.encodeWithSelector(
                     MarginBaseSettings.InvalidFee.selector,
@@ -161,7 +148,6 @@
         marginBaseSettings.setLimitOrderFee(1 ether);
     }
 
-<<<<<<< HEAD
     function testFailSetSameLimitOrderFee() public {
         marginBaseSettings.setTradeFee(limitOrderFee);
     }
@@ -175,15 +161,12 @@
         marginBaseSettings.setLimitOrderFee(limitOrderFee * 2);
     }
 
-=======
->>>>>>> 5f4210b7
     /**********************************
      * Set Stop Loss Fee
      **********************************/
 
     /// @dev fuzz test
     function testSettingStopOrderFee(uint256 x) public {
-<<<<<<< HEAD
         if (x == marginBaseSettings.stopOrderFee()) {
             cheats.expectRevert(
                 abi.encodeWithSelector(MarginBaseSettings.DuplicateFee.selector)
@@ -191,10 +174,8 @@
             marginBaseSettings.setStopOrderFee(x);
             return;
         }
-        if (x >= 10_000) {
-=======
+
         if (x > 10_000) {
->>>>>>> 5f4210b7
             cheats.expectRevert(
                 abi.encodeWithSelector(
                     MarginBaseSettings.InvalidFee.selector,
@@ -212,7 +193,6 @@
         marginBaseSettings.transferOwnership(RANDOM_ADDRESS); // not a zero address
         marginBaseSettings.setStopOrderFee(1 ether);
     }
-<<<<<<< HEAD
 
     function testFailSetSameStopOrderFee() public {
         marginBaseSettings.setStopOrderFee(stopOrderFee);
@@ -226,6 +206,4 @@
         // event we get
         marginBaseSettings.setStopOrderFee(stopOrderFee * 2);
     }
-=======
->>>>>>> 5f4210b7
 }