--- conflicted
+++ resolved
@@ -16,11 +16,6 @@
     MarginAccountFactory private marginAccountFactory;
     MarginBase private account;
 
-<<<<<<< HEAD
-    // works for fork testing
-    address private addressResolver =
-        0x95A6a3f44a70172E7d50a9e28c85Dfd712756B8C;
-=======
     // market keys
     bytes32 private ethMarketKey = "sETH";
     bytes32 private btcMarketKey = "sBTC";
@@ -203,10 +198,38 @@
         }
     }
 
+    function mockExternalCallsForPrice(address market, uint256 mockedPrice)
+        internal
+    {
+        address exchangeRates = address(2);
+        cheats.mockCall(
+            market,
+            abi.encodePacked(IFuturesMarket.baseAsset.selector),
+            abi.encode("sSYNTH")
+        );
+        cheats.mockCall(
+            address(addressResolver),
+            abi.encodePacked(IAddressResolver.requireAndGetAddress.selector),
+            abi.encode(exchangeRates)
+        );
+        cheats.mockCall(
+            exchangeRates,
+            abi.encodePacked(IExchangeRates.effectiveValue.selector),
+            abi.encode(mockedPrice)
+        );
+    }
+
+    function mockMarginBalance(uint amount) internal {
+        cheats.mockCall(
+            address(marginAsset), 
+            abi.encodePacked(IERC20.balanceOf.selector), 
+            abi.encode(amount)
+        );
+    }
+
     /*///////////////////////////////////////////////////////////////
                                 Setup
     ///////////////////////////////////////////////////////////////*/
->>>>>>> 0b9a32c5
 
     function setUp() public {
         mockAddressResolverCalls();
@@ -215,12 +238,8 @@
         marginAccountFactory = new MarginAccountFactory(
             "0.0.0",
             address(marginAsset),
-<<<<<<< HEAD
-            addressResolver,
-            payable(addressResolver)
-=======
-            address(addressResolver)
->>>>>>> 0b9a32c5
+            address(addressResolver),
+            payable(address(0))
         );
         account = MarginBase(marginAccountFactory.newAccount());
 
@@ -234,6 +253,48 @@
 
     function testExpectedMargin() public {
         assertEq(address(account.marginAsset()), address(marginAsset));
+    }
+
+    /*///////////////////////////////////////////////////////////////
+                                Helpers
+    ///////////////////////////////////////////////////////////////*/
+
+    function deposit(uint256 amount) internal {
+        marginAsset.mint(address(this), amount);
+        marginAsset.approve(address(account), amount);
+        account.deposit(amount);
+    }
+
+    function placeLimitOrder(
+        address market,
+        int256 marginDelta,
+        int256 sizeDelta,
+        uint256 limitPrice
+    ) internal {
+        bytes memory createTaskSelector = abi.encodePacked(
+            IOps.createTask.selector
+        );
+        cheats.mockCall(account.ops(), createTaskSelector, abi.encode(0x1));
+        account.placeOrder(market, marginDelta, sizeDelta, limitPrice);
+    }
+
+    /*///////////////////////////////////////////////////////////////
+                                Utils
+    ///////////////////////////////////////////////////////////////*/
+
+    /// Enable mocking for high level function calls that don't return
+    /// @dev Bypass the extcodesize check for non returning function calls
+    /// https://github.com/ethereum/solidity/issues/12204
+    /// https://book.getfoundry.sh/cheatcodes/mock-call.html#description
+    function mockCall(address where, bytes memory data) internal {
+        // Fill target with bytes
+        cheats.etch(where, new bytes(0x19));
+        // Mock target call
+        cheats.mockCall(where, data, abi.encode());
+    }
+
+    function getSelector(string memory _func) internal pure returns (bytes4) {
+        return bytes4(keccak256(bytes(_func)));
     }
 
     /*///////////////////////////////////////////////////////////////
@@ -245,35 +306,21 @@
      * withdraw()
      **********************************/
     function testDeposit() public {
-<<<<<<< HEAD
-        uint256 amount = 10e18;
+        uint256 amount = 10 ether;
         deposit(amount);
-=======
+        assertEq(marginAsset.balanceOf(address(account)), amount);
+    }
+
+    function testWithdrawal() public {
         uint256 amount = 10 ether;
-        marginAsset.mint(address(this), amount);
-        marginAsset.approve(address(account), amount);
-        account.deposit(amount);
->>>>>>> 0b9a32c5
-        assertEq(marginAsset.balanceOf(address(account)), amount);
-    }
-
-    function testWithdrawal() public {
-<<<<<<< HEAD
-        uint256 amount = 10e18;
         deposit(amount);
-=======
-        uint256 amount = 10 ether;
-        marginAsset.mint(address(this), amount);
-        marginAsset.approve(address(account), amount);
-        account.deposit(amount);
->>>>>>> 0b9a32c5
         account.withdraw(amount);
         assertEq(marginAsset.balanceOf(address(account)), 0);
     }
 
     /// @dev Deposit/Withdrawal fuzz test
     function testWithdrawal(uint256 amount) public {
-<<<<<<< HEAD
+        cheats.assume(amount > 0);
         deposit(amount);
         account.withdraw(amount);
         assertEq(marginAsset.balanceOf(address(account)), 0);
@@ -405,6 +452,7 @@
     }
 
     function testWithdrawingCommittedMargin(uint256 originalDeposit) public {
+        cheats.assume(originalDeposit > 0);
         assertEq(account.committedMargin(), 0);
         address market = address(1);
         uint256 amountToCommit = originalDeposit;
@@ -500,72 +548,12 @@
         assertEq(account.committedMargin(), 0);
     }
 
-    // Helpers
-
-    function deposit(uint256 amount) internal {
-=======
-        cheats.assume(amount > 0);
->>>>>>> 0b9a32c5
-        marginAsset.mint(address(this), amount);
-        marginAsset.approve(address(account), amount);
-        account.deposit(amount);
-    }
-
-    function placeLimitOrder(
-        address market,
-        int256 marginDelta,
-        int256 sizeDelta,
-        uint256 limitPrice
-    ) internal {
-        bytes memory createTaskSelector = abi.encodePacked(
-            IOps.createTask.selector
-        );
-        cheats.mockCall(account.ops(), createTaskSelector, abi.encode(0x1));
-        account.placeOrder(market, marginDelta, sizeDelta, limitPrice);
-    }
-
-    function mockExternalCallsForPrice(address market, uint256 mockedPrice)
-        internal
-    {
-        address exchangeRates = address(2);
-        cheats.mockCall(
-            market,
-            abi.encodePacked(IFuturesMarket.baseAsset.selector),
-            abi.encode("sSYNTH")
-        );
-        cheats.mockCall(
-            addressResolver,
-            abi.encodePacked(IAddressResolver.requireAndGetAddress.selector),
-            abi.encode(exchangeRates)
-        );
-        cheats.mockCall(
-            exchangeRates,
-            abi.encodePacked(IExchangeRates.effectiveValue.selector),
-            abi.encode(mockedPrice)
-        );
-    }
-
-    // Utils
-
-    /// Enable mocking for high level function calls that don't return
-    /// @dev Bypass the extcodesize check for non returning function calls
-    /// https://github.com/ethereum/solidity/issues/12204
-    /// https://book.getfoundry.sh/cheatcodes/mock-call.html#description
-    function mockCall(address where, bytes memory data) internal {
-        // Fill target with bytes
-        cheats.etch(where, new bytes(0x19));
-        // Mock target call
-        cheats.mockCall(where, data, abi.encode());
-    }
-
-    function getSelector(string memory _func) internal pure returns (bytes4) {
-        return bytes4(keccak256(bytes(_func)));
-    }
-
     /**********************************
      * testDistributeMargin()
      **********************************/
     function testDistributeMargin() public {
+        mockMarginBalance(1 ether);
+
         MarginBase.UpdateMarketPositionSpec[]
             memory newPositions = new MarginBase.UpdateMarketPositionSpec[](4);
         newPositions[0] = MarginBase.UpdateMarketPositionSpec(
@@ -598,6 +586,8 @@
 
     /// @dev DistributeMargin fuzz test
     function testDistributeMargin(uint16 numberOfNewPositions) public {
+        mockMarginBalance(1 ether);
+
         MarginBase.UpdateMarketPositionSpec[]
             memory newPositions = new MarginBase.UpdateMarketPositionSpec[](
                 numberOfNewPositions
@@ -657,6 +647,8 @@
     }
 
     function testGetNumberOfActivePositions() public {
+        mockMarginBalance(1 ether);
+
         MarginBase.UpdateMarketPositionSpec[]
             memory newPositions = new MarginBase.UpdateMarketPositionSpec[](2);
         newPositions[0] = MarginBase.UpdateMarketPositionSpec(
@@ -681,6 +673,8 @@
      *         so they're not tested here (and are in-fact mocked above)
      **********************************/
     function testCanGetActivePositions() public {
+        mockMarginBalance(1 ether);
+
         MarginBase.UpdateMarketPositionSpec[]
             memory newPositions = new MarginBase.UpdateMarketPositionSpec[](2);
         newPositions[0] = MarginBase.UpdateMarketPositionSpec(
@@ -707,6 +701,8 @@
     }
 
     function testCanGetActivePositionsAfterClosingOne() public {
+        mockMarginBalance(1 ether);
+
         MarginBase.UpdateMarketPositionSpec[]
             memory newPositions = new MarginBase.UpdateMarketPositionSpec[](4);
 
@@ -750,6 +746,8 @@
     }
 
     function testCanGetActivePositionsAfterClosingTwo() public {
+        mockMarginBalance(1 ether);
+
         MarginBase.UpdateMarketPositionSpec[]
             memory newPositions = new MarginBase.UpdateMarketPositionSpec[](5);
 
@@ -797,6 +795,8 @@
      * updateActiveMarketPosition()
      **********************************/
     function testCanUpdatePosition() public {
+        mockMarginBalance(1 ether);
+
         MarginBase.UpdateMarketPositionSpec[]
             memory newPositions = new MarginBase.UpdateMarketPositionSpec[](2);
 
@@ -819,6 +819,8 @@
     }
 
     function testCanOpenRecentlyClosedPosition() public {
+        mockMarginBalance(1 ether);
+
         MarginBase.UpdateMarketPositionSpec[]
             memory newPositions = new MarginBase.UpdateMarketPositionSpec[](3);
 
@@ -851,6 +853,8 @@
      * removeActiveMarketPositon()
      **********************************/
     function testCanRemovePosition() public {
+        mockMarginBalance(1 ether);
+
         MarginBase.UpdateMarketPositionSpec[]
             memory newPositions = new MarginBase.UpdateMarketPositionSpec[](2);
 
@@ -894,6 +898,8 @@
     }
 
     function testCannotClosePositionTwice() public {
+        mockMarginBalance(1 ether);
+
         MarginBase.UpdateMarketPositionSpec[]
             memory newPositions = new MarginBase.UpdateMarketPositionSpec[](3);
 
