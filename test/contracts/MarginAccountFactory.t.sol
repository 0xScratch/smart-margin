--- conflicted
+++ resolved
@@ -61,11 +61,8 @@
             "0.0.0",
             address(0),
             addressResolver,
-<<<<<<< HEAD
-            address(marginBaseSettings)
-=======
+            address(marginBaseSettings),
             payable(address(0))
->>>>>>> 43ef0eb2
         );
     }
 
