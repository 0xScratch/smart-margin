// SPDX-License-Identifier: GPL-3.0-or-later
pragma solidity 0.8.18;

import {IAccount} from "src/interfaces/IAccount.sol";

/// utility contract for *testing* events. consolidates all events into one contract

contract ConsolidatedEvents {
    /*//////////////////////////////////////////////////////////////
                                IFACTORY
    //////////////////////////////////////////////////////////////*/

    event NewAccount(
        address indexed creator, address indexed account, bytes32 version
    );

    event AccountImplementationUpgraded(address implementation);

    /*//////////////////////////////////////////////////////////////
                                 IAUTH
    //////////////////////////////////////////////////////////////*/

    event OwnershipTransferred(
        address indexed caller, address indexed newOwner
    );

    event DelegatedAccountAdded(
        address indexed caller, address indexed delegate
    );

    event DelegatedAccountRemoved(
        address indexed caller, address indexed delegate
    );

    /*//////////////////////////////////////////////////////////////
                                IEVENTS
    //////////////////////////////////////////////////////////////*/

    event Deposit(
        address indexed user, address indexed account, uint256 amount
    );

    event Withdraw(
        address indexed user, address indexed account, uint256 amount
    );

    event EthWithdraw(
        address indexed user, address indexed account, uint256 amount
    );

    event UniswapV3Swap(
        address tokenIn,
        address tokenOut,
        address recipient,
        uint256 amountIn,
        uint256 amountOutMinimum
    );

    event ConditionalOrderPlaced(
        address indexed account,
        uint256 indexed conditionalOrderId,
        bytes32 indexed gelatoTaskId,
        bytes32 marketKey,
        int256 marginDelta,
        int256 sizeDelta,
        uint256 targetPrice,
        IAccount.ConditionalOrderTypes conditionalOrderType,
        uint256 desiredFillPrice,
        bool reduceOnly
    );

    event ConditionalOrderCancelled(
        address indexed account,
        uint256 indexed conditionalOrderId,
        bytes32 indexed gelatoTaskId,
        IAccount.ConditionalOrderCancelledReason reason
    );

    event ConditionalOrderFilled(
        address indexed account,
        uint256 indexed conditionalOrderId,
        bytes32 indexed gelatoTaskId,
        uint256 fillPrice,
        uint256 keeperFee,
        IAccount.PriceOracleUsed priceOracle
    );

    event ExecutorFeeSet(address indexed account, uint256 indexed executorFee);

    /*//////////////////////////////////////////////////////////////
                               ISETTINGS
    //////////////////////////////////////////////////////////////*/

    event AccountExecutionEnabledSet(bool enabled);

<<<<<<< HEAD
    event TokenWhitelistStatusUpdated(address token, bool isWhitelisted);
=======
    event ExecutorFeeSet(uint256 executorFee);

    event TokenWhitelistStatusUpdated(address token);
>>>>>>> 86efc1ff
}<|MERGE_RESOLUTION|>--- conflicted
+++ resolved
@@ -93,11 +93,7 @@
 
     event AccountExecutionEnabledSet(bool enabled);
 
-<<<<<<< HEAD
-    event TokenWhitelistStatusUpdated(address token, bool isWhitelisted);
-=======
     event ExecutorFeeSet(uint256 executorFee);
 
     event TokenWhitelistStatusUpdated(address token);
->>>>>>> 86efc1ff
 }