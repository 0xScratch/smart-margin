--- conflicted
+++ resolved
@@ -9,837 +9,12 @@
     address public factory = address(0);
     address public futuresMarketManager = address(0);
 
-<<<<<<< HEAD
-    /// @notice address of the Synthetix ReadProxyAddressResolver
-    IAddressResolver private constant ADDRESS_RESOLVER =
-        IAddressResolver(0x1Cb059b7e74fD21665968C908806143E744D5F30); // Optimism
-    // IAddressResolver private constant ADDRESS_RESOLVER =
-    //     IAddressResolver(0x9Fc84992dF5496797784374B810E04238728743d); // Optimism Goerli
-
-    /// @notice address of the Synthetix ProxyERC20sUSD address used as the margin asset
-    IERC20 private constant MARGIN_ASSET = IERC20(0x8c6f28f2F1A3C87F0f938b96d27520d9751ec8d9); // Optimism
-    // IERC20 private constant MARGIN_ASSET = IERC20(0xeBaEAAD9236615542844adC5c149F86C36aD1136); // Optimism Goerli
-
-    /// @notice tracking code used when modifying positions
-    bytes32 private constant TRACKING_CODE = "KWENTA";
-
-    /// @notice name for futures market manager
-    bytes32 private constant FUTURES_MARKET_MANAGER = "FuturesMarketManager";
-
-    /// @notice constant for sUSD currency key
-    bytes32 private constant SUSD = "sUSD";
-
-    /// @notice minimum ETH balance required to place a conditional order
-    uint256 private constant MIN_ETH = 1 ether / 100;
-
-    /*//////////////////////////////////////////////////////////////
-                                 STATE
-    //////////////////////////////////////////////////////////////*/
-
-    /// @inheritdoc IAccount
-    IFactory public factory;
-
-    //// @inheritdoc IAccount
-    IFuturesMarketManager public futuresMarketManager;
-
-    /// @inheritdoc IAccount
-    ISettings public settings;
-
-    /// @inheritdoc IAccount
-    IEvents public events;
-
-    /// @inheritdoc IAccount
-    uint256 public committedMargin;
-
-    /// @inheritdoc IAccount
-    uint256 public conditionalOrderId;
-
-    /// @notice track conditional orders by id
-    mapping(uint256 id => ConditionalOrder order) private conditionalOrders;
-
-    /*//////////////////////////////////////////////////////////////
-                               MODIFIERS
-    //////////////////////////////////////////////////////////////*/
-
-    /// @notice helpful modifier to check non-zero values
-    /// @param value: value to check if zero
-    modifier notZero(uint256 value, bytes32 valueName) {
-        if (value == 0) revert ValueCannotBeZero(valueName);
-
-        _;
-    }
-
-    /*//////////////////////////////////////////////////////////////
-                              CONSTRUCTOR
-    //////////////////////////////////////////////////////////////*/
-
-    /// @notice disable initializers on initial contract deployment
-    /// @dev set owner of implementation to zero address
-    constructor() Owned(address(0)) {
-        // recommended to use this to lock implementation contracts
-        // that are designed to be called through proxies
-        _disableInitializers();
-    }
-
-    /// @notice initialize contract (only once) and transfer ownership to specified address
-    /// @dev ensure resolver and sUSD addresses are set to their proxies and not implementations
-    /// @param _owner: account owner
-    /// @param _settings: contract address for account settings
-    /// @param _events: address of events contract for accounts
-    /// @param _factory: contract address for account factory
-    function initialize(address _owner, address _settings, address _events, address _factory)
-=======
      function initialize(address _owner, address _settings, address _events, address _factory)
->>>>>>> 5ff9bbbe
         external
     {
         owner = _owner;
-<<<<<<< HEAD
-        emit OwnershipTransferred(address(0), _owner);
-
-        settings = ISettings(_settings);
-        events = IEvents(_events);
-        factory = IFactory(_factory);
-
-        // get address for futures market manager
-        futuresMarketManager = IFuturesMarketManager(
-            ADDRESS_RESOLVER.requireAndGetAddress(
-                FUTURES_MARKET_MANAGER, "Account: Could not get Futures Market Manager"
-            )
-        );
-    }
-
-    /*//////////////////////////////////////////////////////////////
-                                 VIEWS
-    //////////////////////////////////////////////////////////////*/
-
-    /// @inheritdoc IAccount
-    function getDelayedOrder(bytes32 _marketKey)
-        external
-        view
-        override
-        returns (IPerpsV2MarketConsolidated.DelayedOrder memory order)
-    {
-        // fetch delayed order data from Synthetix
-        order = _getPerpsV2Market(_marketKey).delayedOrders(address(this));
-    }
-
-    /// @inheritdoc IAccount
-    function checker(uint256 _conditionalOrderId)
-        external
-        view
-        returns (bool canExec, bytes memory execPayload)
-    {
-        (canExec,) = _validConditionalOrder(_conditionalOrderId);
-
-        // calldata for execute func
-        execPayload =
-            abi.encodeWithSelector(this.executeConditionalOrder.selector, _conditionalOrderId);
-    }
-
-    /// @inheritdoc IAccount
-    function freeMargin() public view override returns (uint256) {
-        return MARGIN_ASSET.balanceOf(address(this)) - committedMargin;
-    }
-
-    /// @inheritdoc IAccount
-    function getPosition(bytes32 _marketKey)
-        public
-        view
-        override
-        returns (IPerpsV2MarketConsolidated.Position memory position)
-    {
-        // fetch position data from Synthetix
-        position = _getPerpsV2Market(_marketKey).positions(address(this));
-    }
-
-    /// @inheritdoc IAccount
-    function getConditionalOrder(uint256 _conditionalOrderId)
-        public
-        view
-        override
-        returns (ConditionalOrder memory)
-    {
-        return conditionalOrders[_conditionalOrderId];
-    }
-
-    /*//////////////////////////////////////////////////////////////
-                           ACCOUNT OWNERSHIP
-    //////////////////////////////////////////////////////////////*/
-
-    /// @notice transfer ownership of this account to a new address
-    /// @dev will update factory's mapping record of owner to account
-    /// @param _newOwner: address to transfer ownership to
-    function transferOwnership(address _newOwner) public override onlyOwner {
-        factory.updateAccountOwner({_oldOwner: owner, _newOwner: _newOwner});
-        super.transferOwnership(_newOwner);
-    }
-
-    /*//////////////////////////////////////////////////////////////
-                               EXECUTION
-    //////////////////////////////////////////////////////////////*/
-
-    /// @inheritdoc IAccount
-    function execute(Command[] memory _commands, bytes[] memory _inputs)
-        external
-        payable
-        override
-        onlyOwner
-    {
-        uint256 numCommands = _commands.length;
-        if (_inputs.length != numCommands) {
-            revert LengthMismatch();
-        }
-
-        // loop through all given commands and execute them
-        for (uint256 commandIndex = 0; commandIndex < numCommands;) {
-            Command command = _commands[commandIndex];
-
-            bytes memory input = _inputs[commandIndex];
-
-            _dispatch(command, input);
-
-            unchecked {
-                commandIndex++;
-            }
-        }
-    }
-
-    function _dispatch(Command _command, bytes memory _inputs) internal {
-        // @TODO optimize via grouping commands: i.e. if uint(command) > 5, etc.
-
-        if (_command == Command.ACCOUNT_MODIFY_MARGIN) {
-            (int256 amount) = abi.decode(_inputs, (int256));
-            _modifyAccountMargin({_amount: amount});
-        } else if (_command == Command.ACCOUNT_WITHDRAW_ETH) {
-            (uint256 amount) = abi.decode(_inputs, (uint256));
-            _withdrawEth({_amount: amount});
-        } else if (_command == Command.PERPS_V2_MODIFY_MARGIN) {
-            (address market, int256 amount) = abi.decode(_inputs, (address, int256));
-            _perpsV2ModifyMargin({_market: market, _amount: amount});
-        } else if (_command == Command.PERPS_V2_WITHDRAW_ALL_MARGIN) {
-            address market = abi.decode(_inputs, (address));
-            _perpsV2WithdrawAllMargin({_market: market});
-        } else if (_command == Command.PERPS_V2_SUBMIT_ATOMIC_ORDER) {
-            (address market, int256 sizeDelta, uint256 priceImpactDelta) =
-                abi.decode(_inputs, (address, int256, uint256));
-            _perpsV2SubmitAtomicOrder({
-                _market: market,
-                _sizeDelta: sizeDelta,
-                _priceImpactDelta: priceImpactDelta
-            });
-        } else if (_command == Command.PERPS_V2_SUBMIT_DELAYED_ORDER) {
-            (address market, int256 sizeDelta, uint256 priceImpactDelta, uint256 desiredTimeDelta) =
-                abi.decode(_inputs, (address, int256, uint256, uint256));
-            _perpsV2SubmitDelayedOrder({
-                _market: market,
-                _sizeDelta: sizeDelta,
-                _priceImpactDelta: priceImpactDelta,
-                _desiredTimeDelta: desiredTimeDelta
-            });
-        } else if (_command == Command.PERPS_V2_SUBMIT_OFFCHAIN_DELAYED_ORDER) {
-            (address market, int256 sizeDelta, uint256 priceImpactDelta) =
-                abi.decode(_inputs, (address, int256, uint256));
-            _perpsV2SubmitOffchainDelayedOrder({
-                _market: market,
-                _sizeDelta: sizeDelta,
-                _priceImpactDelta: priceImpactDelta
-            });
-        } else if (_command == Command.PERPS_V2_CANCEL_DELAYED_ORDER) {
-            address market = abi.decode(_inputs, (address));
-            _perpsV2CancelDelayedOrder({_market: market});
-        } else if (_command == Command.PERPS_V2_CANCEL_OFFCHAIN_DELAYED_ORDER) {
-            address market = abi.decode(_inputs, (address));
-            _perpsV2CancelOffchainDelayedOrder({_market: market});
-        } else if (_command == Command.PERPS_V2_CLOSE_POSITION) {
-            (address market, uint256 priceImpactDelta) = abi.decode(_inputs, (address, uint256));
-            _perpsV2ClosePosition({_market: market, _priceImpactDelta: priceImpactDelta});
-        } else if (_command == Command.GELATO_PLACE_CONDITIONAL_ORDER) {
-            (
-                bytes32 marketKey,
-                int256 marginDelta,
-                int256 sizeDelta,
-                uint256 targetPrice,
-                ConditionalOrderTypes conditionalOrderType,
-                uint128 priceImpactDelta,
-                bool reduceOnly
-            ) = abi.decode(
-                _inputs, (bytes32, int256, int256, uint256, ConditionalOrderTypes, uint128, bool)
-            );
-            _placeConditionalOrder({
-                _marketKey: marketKey,
-                _marginDelta: marginDelta,
-                _sizeDelta: sizeDelta,
-                _targetPrice: targetPrice,
-                _conditionalOrderType: conditionalOrderType,
-                _priceImpactDelta: priceImpactDelta,
-                _reduceOnly: reduceOnly
-            });
-        } else if (_command == Command.GELATO_CANCEL_CONDITIONAL_ORDER) {
-            uint256 orderId = abi.decode(_inputs, (uint256));
-            _cancelConditionalOrder({_conditionalOrderId: orderId});
-        } else {
-            // placeholder area for further commands
-            revert InvalidCommandType(uint256(_command));
-        }
-    }
-
-    /*//////////////////////////////////////////////////////////////
-                        ACCOUNT DEPOSIT/WITHDRAW
-    //////////////////////////////////////////////////////////////*/
-
-    /// @notice allows ETH to be deposited directly into a margin account
-    /// @notice ETH can be withdrawn
-    receive() external payable onlyOwner {}
-
-    /// @notice allow users to withdraw ETH deposited for keeper fees
-    /// @param _amount: amount to withdraw
-    function _withdrawEth(uint256 _amount) internal notZero(_amount, "_amount") {
-        (bool success,) = payable(owner).call{value: _amount}("");
-        if (!success) revert EthWithdrawalFailed();
-
-        events.emitEthWithdraw({user: msg.sender, account: address(this), amount: _amount});
-    }
-
-    /// @notice deposit/withdraw margin to/from this smart margin account
-    /// @param _amount: amount of margin to deposit/withdraw
-    function _modifyAccountMargin(int256 _amount) internal notZero(uint256(_amount), "_amount") {
-        // if amount is positive, deposit
-        if (_amount > 0) {
-            bool success = MARGIN_ASSET.transferFrom(owner, address(this), uint256(_amount));
-            if (!success) revert FailedMarginTransfer();
-
-            events.emitDeposit({user: msg.sender, account: address(this), amount: uint256(_amount)});
-        } else {
-            // if amount is negative, withdraw
-            if (uint256(_amount) > freeMargin()) {
-                /// @dev make sure committed margin isn't withdrawn
-                revert InsufficientFreeMargin(freeMargin(), uint256(-_amount));
-            } else {
-                bool success = MARGIN_ASSET.transfer(owner, uint256(-_amount));
-                if (!success) revert FailedMarginTransfer();
-
-                events.emitWithdraw({
-                    user: msg.sender,
-                    account: address(this),
-                    amount: uint256(-_amount)
-                });
-            }
-        }
-    }
-
-    /*//////////////////////////////////////////////////////////////
-                          MODIFY MARKET MARGIN
-    //////////////////////////////////////////////////////////////*/
-
-    /// @notice deposit/withdraw margin to/from a Synthetix PerpsV2 Market
-    /// @param _market: address of market
-    /// @param _amount: amount of margin to deposit/withdraw
-    function _perpsV2ModifyMargin(address _market, int256 _amount) internal {
-        if (_amount > 0) {
-            if (uint256(_amount) > freeMargin()) {
-                revert InsufficientFreeMargin(freeMargin(), uint256(_amount));
-            } else {
-                IPerpsV2MarketConsolidated(_market).transferMargin(_amount);
-            }
-        } else {
-            IPerpsV2MarketConsolidated(_market).transferMargin(_amount);
-        }
-    }
-
-    /// @notice withdraw margin from market back to this account
-    /// @dev this will *not* fail if market has zero margin
-    function _perpsV2WithdrawAllMargin(address _market) internal {
-        IPerpsV2MarketConsolidated(_market).withdrawAllMargin();
-    }
-
-    /*//////////////////////////////////////////////////////////////
-                             ATOMIC ORDERS
-    //////////////////////////////////////////////////////////////*/
-
-    /// @notice submit an atomic order to a Synthetix PerpsV2 Market
-    /// @dev trade fee may be imposed on smart margin account
-    /// @param _market: address of market
-    /// @param _sizeDelta: size delta of order
-    /// @param _priceImpactDelta: price impact delta of order
-    function _perpsV2SubmitAtomicOrder(
-        address _market,
-        int256 _sizeDelta,
-        uint256 _priceImpactDelta
-    ) internal {
-        _imposeFee(
-            _calculateTradeFee({
-                _sizeDelta: _sizeDelta,
-                _market: IPerpsV2MarketConsolidated(_market),
-                _conditionalOrderFee: 0
-            })
-        );
-
-        IPerpsV2MarketConsolidated(_market).modifyPositionWithTracking({
-            sizeDelta: _sizeDelta,
-            priceImpactDelta: _priceImpactDelta,
-            trackingCode: TRACKING_CODE
-        });
-    }
-
-    /// @notice close Synthetix PerpsV2 Market position via an atomic order
-    /// @dev trade fee may be imposed on smart margin account
-    /// @param _market: address of market
-    /// @param _priceImpactDelta: price impact delta of order
-    function _perpsV2ClosePosition(address _market, uint256 _priceImpactDelta) internal {
-        // establish Synthetix PerpsV2 Market position
-        bytes32 marketKey = IPerpsV2MarketConsolidated(_market).marketKey();
-
-        // close position (i.e. reduce size to zero)
-        /// @dev this does not remove margin from market
-        IPerpsV2MarketConsolidated(_market).closePositionWithTracking(
-            _priceImpactDelta, TRACKING_CODE
-        );
-
-        _imposeFee(
-            _calculateTradeFee({
-                _sizeDelta: getPosition(marketKey).size,
-                _market: IPerpsV2MarketConsolidated(_market),
-                _conditionalOrderFee: 0
-            })
-        );
-    }
-
-    /*//////////////////////////////////////////////////////////////
-                             DELAYED ORDERS
-    //////////////////////////////////////////////////////////////*/
-
-    /// @notice submit a delayed order to a Synthetix PerpsV2 Market
-    /// @dev trade fee may be imposed on smart margin account
-    /// @param _market: address of market
-    /// @param _sizeDelta: size delta of order
-    /// @param _priceImpactDelta: price impact delta of order
-    /// @param _desiredTimeDelta: desired time delta of order
-    function _perpsV2SubmitDelayedOrder(
-        address _market,
-        int256 _sizeDelta,
-        uint256 _priceImpactDelta,
-        uint256 _desiredTimeDelta
-    ) internal {
-        _imposeFee(
-            _calculateTradeFee({
-                _sizeDelta: _sizeDelta,
-                _market: IPerpsV2MarketConsolidated(_market),
-                _conditionalOrderFee: 0
-            })
-        );
-
-        IPerpsV2MarketConsolidated(_market).submitDelayedOrderWithTracking({
-            sizeDelta: _sizeDelta,
-            priceImpactDelta: _priceImpactDelta,
-            desiredTimeDelta: _desiredTimeDelta,
-            trackingCode: TRACKING_CODE
-        });
-    }
-
-    /// @notice cancel a *pending* delayed order from a Synthetix PerpsV2 Market
-    /// @dev will revert if no previous delayed order
-    function _perpsV2CancelDelayedOrder(address _market) internal {
-        IPerpsV2MarketConsolidated(_market).cancelDelayedOrder(address(this));
-    }
-
-    /*//////////////////////////////////////////////////////////////
-                        DELAYED OFF-CHAIN ORDERS
-    //////////////////////////////////////////////////////////////*/
-
-    /// @notice submit an off-chain delayed order to a Synthetix PerpsV2 Market
-    /// @dev trade fee may be imposed on smart margin account
-    /// @param _market: address of market
-    /// @param _sizeDelta: size delta of order
-    /// @param _priceImpactDelta: price impact delta of order
-    function _perpsV2SubmitOffchainDelayedOrder(
-        address _market,
-        int256 _sizeDelta,
-        uint256 _priceImpactDelta
-    ) internal {
-        _imposeFee(
-            _calculateTradeFee({
-                _sizeDelta: _sizeDelta,
-                _market: IPerpsV2MarketConsolidated(_market),
-                _conditionalOrderFee: 0
-            })
-        );
-
-        IPerpsV2MarketConsolidated(_market).submitOffchainDelayedOrderWithTracking({
-            sizeDelta: _sizeDelta,
-            priceImpactDelta: _priceImpactDelta,
-            trackingCode: TRACKING_CODE
-        });
-    }
-
-    /// @notice cancel a *pending* off-chain delayed order from a Synthetix PerpsV2 Market
-    /// @dev will revert if no previous offchain delayed order
-    function _perpsV2CancelOffchainDelayedOrder(address _market) internal {
-        IPerpsV2MarketConsolidated(_market).cancelOffchainDelayedOrder(address(this));
-    }
-
-    /*//////////////////////////////////////////////////////////////
-                           CONDITIONAL ORDERS
-    //////////////////////////////////////////////////////////////*/
-
-    /// @notice register a conditional order internally and with gelato
-    /// @dev restricts _sizeDelta to be non-zero otherwise no need for conditional order
-    /// @param _marketKey: Synthetix futures market id/key
-    /// @param _marginDelta: amount of margin (in sUSD) to deposit or withdraw
-    /// @param _sizeDelta: denominated in market currency (i.e. ETH, BTC, etc), size of position
-    /// @param _targetPrice: expected conditional order price
-    /// @param _conditionalOrderType: expected conditional order type enum where 0 = LIMIT, 1 = STOP, etc..
-    /// @param _priceImpactDelta: price impact tolerance as a percentage
-    /// @param _reduceOnly: if true, only allows position's absolute size to decrease
-    function _placeConditionalOrder(
-        bytes32 _marketKey,
-        int256 _marginDelta,
-        int256 _sizeDelta,
-        uint256 _targetPrice,
-        ConditionalOrderTypes _conditionalOrderType,
-        uint128 _priceImpactDelta,
-        bool _reduceOnly
-    ) internal notZero(_abs(_sizeDelta), "_sizeDelta") {
-        // ensure account has enough eth to eventually pay for the conditional order
-        if (address(this).balance < MIN_ETH) {
-            revert InsufficientEthBalance(address(this).balance, MIN_ETH);
-        }
-
-        // if more margin is desired on the position we must commit the margin
-        if (_marginDelta > 0) {
-            // ensure margin doesn't exceed max
-            if (uint256(_marginDelta) > freeMargin()) {
-                revert InsufficientFreeMargin(freeMargin(), uint256(_marginDelta));
-            }
-            committedMargin += _abs(_marginDelta);
-        }
-
-        // create and submit Gelato task for this conditional order
-        bytes32 taskId = _createGelatoTask();
-
-        // internally store the conditional order
-        conditionalOrders[conditionalOrderId] = ConditionalOrder({
-            marketKey: _marketKey,
-            marginDelta: _marginDelta,
-            sizeDelta: _sizeDelta,
-            targetPrice: _targetPrice,
-            gelatoTaskId: taskId,
-            conditionalOrderType: _conditionalOrderType,
-            priceImpactDelta: _priceImpactDelta,
-            reduceOnly: _reduceOnly
-        });
-
-        events.emitConditionalOrderPlaced({
-            account: address(this),
-            conditionalOrderId: conditionalOrderId,
-            marketKey: _marketKey,
-            marginDelta: _marginDelta,
-            sizeDelta: _sizeDelta,
-            targetPrice: _targetPrice,
-            conditionalOrderType: _conditionalOrderType,
-            priceImpactDelta: _priceImpactDelta,
-            reduceOnly: _reduceOnly
-        });
-    }
-
-    /// @notice cancel a gelato queued conditional order
-    /// @param _conditionalOrderId: key for an active conditional order
-    function _cancelConditionalOrder(uint256 _conditionalOrderId) internal {
-        ConditionalOrder memory conditionalOrder = getConditionalOrder(_conditionalOrderId);
-
-        // if margin was committed, free it
-        if (conditionalOrder.marginDelta > 0) {
-            committedMargin -= _abs(conditionalOrder.marginDelta);
-        }
-
-        // cancel gelato task
-        /// @dev will revert if task id does not exist {Ops.cancelTask: Task not found}
-        IOps(OPS).cancelTask({taskId: conditionalOrder.gelatoTaskId});
-
-        // delete order from conditional orders
-        delete conditionalOrders[_conditionalOrderId];
-
-        events.emitConditionalOrderCancelled({
-            account: address(this),
-            conditionalOrderId: _conditionalOrderId,
-            reason: ConditionalOrderCancelledReason.CONDITIONAL_ORDER_CANCELLED_BY_USER
-        });
-    }
-
-    /*//////////////////////////////////////////////////////////////
-                   GELATO CONDITIONAL ORDER HANDLING
-    //////////////////////////////////////////////////////////////*/
-
-    /// @inheritdoc IAccount
-    function executeConditionalOrder(uint256 _conditionalOrderId) external override onlyOps {
-        (bool isValidConditionalOrder, uint256 fillPrice) =
-            _validConditionalOrder(_conditionalOrderId);
-
-        // Account.checker() will prevent this from being called if the conditional order is not valid
-        /// @dev this is a safety check; never intended to fail
-        assert(isValidConditionalOrder);
-
-        ConditionalOrder memory conditionalOrder = getConditionalOrder(_conditionalOrderId);
-        address market = address(_getPerpsV2Market(conditionalOrder.marketKey));
-
-        // if conditional order is reduce only, ensure position size is only reduced
-        if (conditionalOrder.reduceOnly) {
-            int256 currentSize = _getPerpsV2Market(conditionalOrder.marketKey).positions({
-                account: address(this)
-            }).size;
-
-            // ensure position exists and incoming size delta is NOT the same sign
-            /// @dev if incoming size delta is the same sign, then the conditional order is not reduce only
-            if (currentSize == 0 || _isSameSign(currentSize, conditionalOrder.sizeDelta)) {
-                // remove task from gelato's side
-                /// @dev optimization done for gelato
-                IOps(OPS).cancelTask(conditionalOrder.gelatoTaskId);
-
-                // delete conditional order from conditional orders
-                delete conditionalOrders[_conditionalOrderId];
-
-                events.emitConditionalOrderCancelled({
-                    account: address(this),
-                    conditionalOrderId: _conditionalOrderId,
-                    reason: ConditionalOrderCancelledReason.CONDITIONAL_ORDER_CANCELLED_NOT_REDUCE_ONLY
-                });
-
-                return;
-            }
-
-            // ensure incoming size delta is not larger than current position size
-            /// @dev reduce only conditional orders can only reduce position size (i.e. approach size of zero) and
-            /// cannot cross that boundary (i.e. short -> long or long -> short)
-            if (_abs(conditionalOrder.sizeDelta) > _abs(currentSize)) {
-                // bound conditional order size delta to current position size
-                conditionalOrder.sizeDelta = -currentSize;
-            }
-        }
-
-        // if margin was committed, free it
-        if (conditionalOrder.marginDelta > 0) {
-            committedMargin -= _abs(conditionalOrder.marginDelta);
-        }
-
-        // remove task from gelato's side
-        /// @dev optimization done for gelato
-        IOps(OPS).cancelTask(conditionalOrder.gelatoTaskId);
-
-        // delete conditional order from conditional orders
-        delete conditionalOrders[_conditionalOrderId];
-
-        // calculate conditional order fee imposed by Kwenta
-        uint256 conditionalOrderFee = conditionalOrder.conditionalOrderType
-            == ConditionalOrderTypes.LIMIT ? settings.limitOrderFee() : settings.stopOrderFee();
-
-        // execute trade
-        _perpsV2ModifyMargin({_market: market, _amount: conditionalOrder.marginDelta});
-        _perpsV2SubmitOffchainDelayedOrder({
-            _market: market,
-            _sizeDelta: conditionalOrder.sizeDelta,
-            _priceImpactDelta: conditionalOrder.priceImpactDelta
-        });
-
-        // pay Gelato imposed fee for conditional order execution
-        (uint256 fee, address feeToken) = IOps(OPS).getFeeDetails();
-        _transfer({_amount: fee, _paymentToken: feeToken});
-
-        // pay Kwenta imposed fee for conditional order execution
-        _imposeFee(
-            _calculateTradeFee({
-                _sizeDelta: conditionalOrder.sizeDelta,
-                _market: IPerpsV2MarketConsolidated(market),
-                _conditionalOrderFee: conditionalOrderFee
-            })
-        );
-
-        events.emitConditionalOrderFilled({
-            account: address(this),
-            conditionalOrderId: _conditionalOrderId,
-            fillPrice: fillPrice,
-            keeperFee: fee
-        });
-    }
-
-    /// @notice create a new Gelato task for a conditional order
-    /// @return taskId of the new Gelato task
-    function _createGelatoTask() internal returns (bytes32 taskId) {
-        // establish required data for creating a Gelato task
-        IOps.Module[] memory modules = new IOps.Module[](1);
-        modules[0] = IOps.Module.RESOLVER;
-        bytes[] memory args = new bytes[](1);
-        args[0] = abi.encodeWithSelector(this.checker.selector, conditionalOrderId);
-        IOps.ModuleData memory moduleData = IOps.ModuleData({modules: modules, args: args});
-
-        // submit new task to Gelato and store the task id
-        taskId = IOps(OPS).createTask({
-            execAddress: address(this),
-            execData: abi.encodeWithSelector(this.executeConditionalOrder.selector, conditionalOrderId),
-            moduleData: moduleData,
-            feeToken: ETH
-        });
-    }
-
-    /// @notice order logic condition checker
-    /// @dev this is where order type logic checks are handled
-    /// @param _conditionalOrderId: key for an active order
-    /// @return true if conditional order is valid by execution rules
-    /// @return price that the order will be filled at (only valid if prev is true)
-    function _validConditionalOrder(uint256 _conditionalOrderId)
-        internal
-        view
-        returns (bool, uint256)
-    {
-        ConditionalOrder memory conditionalOrder = getConditionalOrder(_conditionalOrderId);
-
-        // check if markets satisfy specific order type
-        if (conditionalOrder.conditionalOrderType == ConditionalOrderTypes.LIMIT) {
-            return _validLimitOrder(conditionalOrder);
-        } else if (conditionalOrder.conditionalOrderType == ConditionalOrderTypes.STOP) {
-            return _validStopOrder(conditionalOrder);
-        } else {
-            // unknown order type
-            return (false, 0);
-        }
-    }
-
-    /// @notice limit order logic condition checker
-    /// @dev sizeDelta will never be zero due to check when submitting conditional order
-    /// @param _conditionalOrder: struct for an active conditional order
-    /// @return true if conditional order is valid by execution rules
-    /// @return price that the conditional order will be submitted
-    function _validLimitOrder(ConditionalOrder memory _conditionalOrder)
-        internal
-        view
-        returns (bool, uint256)
-    {
-        /// @dev is marketKey is invalid, this will revert
-        uint256 price = _sUSDRate(_getPerpsV2Market(_conditionalOrder.marketKey));
-
-        if (_conditionalOrder.sizeDelta > 0) {
-            // Long: increase position size (buy) once *below* target price
-            // ex: open long position once price is below target
-            return (price <= _conditionalOrder.targetPrice, price);
-        } else {
-            // Short: decrease position size (sell) once *above* target price
-            // ex: open short position once price is above target
-            return (price >= _conditionalOrder.targetPrice, price);
-        }
-    }
-
-    /// @notice stop order logic condition checker
-    /// @dev sizeDelta will never be zero due to check when submitting order
-    /// @param _conditionalOrder: struct for an active conditional order
-    /// @return true if conditional order is valid by execution rules
-    /// @return price that the conditional order will be submitted
-    function _validStopOrder(ConditionalOrder memory _conditionalOrder)
-        internal
-        view
-        returns (bool, uint256)
-    {
-        /// @dev is marketKey is invalid, this will revert
-        uint256 price = _sUSDRate(_getPerpsV2Market(_conditionalOrder.marketKey));
-
-        if (_conditionalOrder.sizeDelta > 0) {
-            // Long: increase position size (buy) once *above* target price
-            // ex: unwind short position once price is above target (prevent further loss)
-            return (price >= _conditionalOrder.targetPrice, price);
-        } else {
-            // Short: decrease position size (sell) once *below* target price
-            // ex: unwind long position once price is below target (prevent further loss)
-            return (price <= _conditionalOrder.targetPrice, price);
-        }
-    }
-
-    /*//////////////////////////////////////////////////////////////
-                             FEE UTILITIES
-    //////////////////////////////////////////////////////////////*/
-
-    /// @notice calculate fee based on both size and given market
-    /// @param _sizeDelta: size delta of given trade
-    /// @param _market: Synthetix PerpsV2 Market
-    /// @param _conditionalOrderFee: additional fee charged for conditional orders
-    /// @return fee to be imposed based on size delta
-    function _calculateTradeFee(
-        int256 _sizeDelta,
-        IPerpsV2MarketConsolidated _market,
-        uint256 _conditionalOrderFee
-    ) internal view returns (uint256 fee) {
-        fee = (_abs(_sizeDelta) * (settings.tradeFee() + _conditionalOrderFee)) / settings.MAX_BPS();
-
-        /// @notice fee is currently measured in the underlying base asset of the market
-        /// @dev fee will be measured in sUSD, thus exchange rate is needed
-        fee = (_sUSDRate(_market) * fee) / 1e18;
-    }
-
-    /// @notice impose fee on account
-    /// @param _fee: fee to impose
-    function _imposeFee(uint256 _fee) internal {
-        /// @dev send fee to Kwenta's treasury
-        if (_fee > freeMargin()) {
-            // fee canot be greater than available margin
-            revert CannotPayFee();
-        } else {
-            // attempt to transfer margin asset from user to Kwenta's treasury
-            bool success = MARGIN_ASSET.transfer(settings.treasury(), _fee);
-            if (!success) revert FailedMarginTransfer();
-
-            events.emitFeeImposed({account: address(this), amount: _fee});
-        }
-    }
-
-    /*//////////////////////////////////////////////////////////////
-                            GETTER UTILITIES
-    //////////////////////////////////////////////////////////////*/
-
-    /// @notice fetch PerpsV2Market market defined by market key
-    /// @param _marketKey: key for Synthetix PerpsV2 market
-    /// @return IPerpsV2Market contract interface
-    function _getPerpsV2Market(bytes32 _marketKey)
-        internal
-        view
-        returns (IPerpsV2MarketConsolidated)
-    {
-        return IPerpsV2MarketConsolidated(futuresMarketManager.marketForKey(_marketKey));
-    }
-
-    /// @notice get exchange rate of underlying market asset in terms of sUSD
-    /// @param _market: Synthetix PerpsV2 Market
-    /// @return price in sUSD
-    function _sUSDRate(IPerpsV2MarketConsolidated _market) internal view returns (uint256) {
-        (uint256 price, bool invalid) = _market.assetPrice();
-        if (invalid) {
-            revert InvalidPrice();
-        }
-        return price;
-    }
-
-    /*//////////////////////////////////////////////////////////////
-                             MATH UTILITIES
-    //////////////////////////////////////////////////////////////*/
-
-    /// @notice get absolute value of the input, returned as an unsigned number.
-    /// @param x: signed number
-    /// @return z uint256 absolute value of x
-    function _abs(int256 x) internal pure returns (uint256 z) {
-        assembly {
-            let mask := sub(0, shr(255, x))
-            z := xor(mask, add(mask, x))
-        }
-    }
-
-    /// @notice determines if input numbers have the same sign
-    /// @dev asserts that both numbers are not zero
-    /// @param x: signed number
-    /// @param y: signed number
-    /// @return true if same sign, false otherwise
-    function _isSameSign(int256 x, int256 y) internal pure returns (bool) {
-        assert(x != 0 && y != 0);
-        return (x ^ y) >= 0;
-=======
         settings = _settings;
         events = _events;
         factory = _factory;
->>>>>>> 5ff9bbbe
     }
 }