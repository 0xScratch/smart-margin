// SPDX-License-Identifier: GPL-3.0-or-later
pragma solidity 0.8.13;

import "./utils/MinimalProxyable.sol";
import "@openzeppelin/contracts/token/ERC20/IERC20.sol";
import "./interfaces/IAddressResolver.sol";
import "./interfaces/IFuturesMarket.sol";
import "./interfaces/IFuturesMarketManager.sol";
import "./utils/OpsReady.sol";
import "./utils/MinimalProxyable.sol";
import "./interfaces/IExchangeRates.sol";

<<<<<<< HEAD
/// @title MarginBase
/// @notice MarginBase provides users a way to open multiple positions from the same base account
///                    with cross-margin. Margin can be customly balanced across different positions.
contract MarginBase is MinimalProxyable, OpsReady {
    //////////////////////////////////////
    ///////////// CONSTANTS //////////////
    //////////////////////////////////////
=======
/// @title Kwenta MarginBase Account
/// @author JaredBorders and JChiaramonte7
/// @notice Flexible, minimalist, and gas-optimized cross-margin enabled account
/// for managing perpetual futures positions
contract MarginBase is MinimalProxyable {
    /*///////////////////////////////////////////////////////////////
                                Constants
    ///////////////////////////////////////////////////////////////*/
>>>>>>> 0b9a32c5

    // tracking code used when modifying positions
    bytes32 private constant TRACKING_CODE = "KWENTA";

    // name for futures market manager, needed for fetching market key
    bytes32 private constant FUTURES_MANAGER = "FuturesMarketManager";

    /*///////////////////////////////////////////////////////////////
                                Types
    ///////////////////////////////////////////////////////////////*/

    // marketKey: synthetix futures market id/key
    // margin: amount of margin (in sUSD) in specific futures market
    // size: denoted in market currency (i.e. ETH, BTC, etc), size of futures position
    struct ActiveMarketPosition {
        bytes32 marketKey;
        uint128 margin;
        int128 size;
    }

    // marketKey: synthetix futures market id/key
    // marginDelta: amount of margin (in sUSD) to deposit or withdraw
    // sizeDelta: denoted in market currency (i.e. ETH, BTC, etc), size of futures position
    // isClosing: indicates if position needs to be closed
    struct UpdateMarketPositionSpec {
        bytes32 marketKey;
        int256 marginDelta; // positive indicates deposit, negative withdraw
        int256 sizeDelta;
        bool isClosing; // if true, marginDelta nor sizeDelta are considered. simply closes position
    }

<<<<<<< HEAD
    struct Order {
        int256 margin;
        int256 size;
        uint256 price;
        bytes32 gelatoTaskId;
    }

    //////////////////////////////////////
    /////////////// STATE ////////////////
    //////////////////////////////////////
=======
    /*///////////////////////////////////////////////////////////////
                                State
    ///////////////////////////////////////////////////////////////*/
>>>>>>> 0b9a32c5

    /// @notice synthetix address resolver
    IAddressResolver private addressResolver;

    /// @notice synthetix futures market manager
    IFuturesMarketManager private futuresManager;

    /// @notice token contract used for account margin
    IERC20 public marginAsset;

<<<<<<< HEAD
    // margin locked for future events (ie. limit orders)
    uint256 public committedMargin;

    // market keys that the account has active positions in
=======
    /// @notice market keys that the account has active positions in
>>>>>>> 0b9a32c5
    bytes32[] public activeMarketKeys;

    /// @notice market keys mapped to active market positions
    mapping(bytes32 => ActiveMarketPosition) public activeMarketPositions;

<<<<<<< HEAD
    // limit orders
    mapping(address => Order) public orders;

    //////////////////////////////////////
    /////////////// ERRORS ///////////////
    //////////////////////////////////////
=======
    /*///////////////////////////////////////////////////////////////
                                Events
    ///////////////////////////////////////////////////////////////*/
>>>>>>> 0b9a32c5

    /// @notice emitted after a successful deposit
    /// @param user: the address that deposited into account
    /// @param amount: amount of marginAsset to deposit into marginBase account
    event Deposit(address indexed user, uint256 amount);

    /// @notice emitted after a successful withdrawal
    /// @param user: the address that withdrew from account
    /// @param amount: amount of marginAsset to withdraw from marginBase account
    event Withdraw(address indexed user, uint256 amount);

    /*///////////////////////////////////////////////////////////////
                                Errors
    ///////////////////////////////////////////////////////////////*/

    /// @notice amount deposited/withdrawn into/from account cannot be zero
    error AmountCantBeZero();

    /// @notice position with given marketKey does not exist
    /// @param marketKey: key for synthetix futures market
    error MissingMarketKey(bytes32 marketKey);

    /// @notice limit size of new position specs passed into distribute margin
    /// @param numberOfNewPositions: number of new position specs
    error MaxNewPositionsExceeded(uint256 numberOfNewPositions);

    /// @notice market withdrawal size was positive (i.e. deposit)
    /// @param withdrawalSize: amount of margin asset to withdraw from market
    error InvalidMarketWithdrawSize(int256 withdrawalSize);

    /// @notice market deposit size was negative (i.e. withdraw)
    /// @param depositSize: amount of margin asset to deposit into market
    error InvalidMarketDepositSize(int256 depositSize);

<<<<<<< HEAD
    /// exceeds useable margin
    /// @param available: amount of useable margin asset
    /// @param required: amount of margin asset required
    error InsufficientFreeMargin(uint256 available, uint256 required);

    //////////////////////////////////////
    //// CONSTRUCTOR / INITIALIZER ///////
    //////////////////////////////////////
=======
    /*///////////////////////////////////////////////////////////////
                        Constructor & Initializer
    ///////////////////////////////////////////////////////////////*/
>>>>>>> 0b9a32c5

    /// @notice constructor never used except for first CREATE
    // solhint-disable-next-line
    constructor() MinimalProxyable() {}

<<<<<<< HEAD
    function initialize(
        address _marginAsset,
        address _addressResolver,
        address payable _ops
    ) external initOnce {
        marginAsset = IERC20(_marginAsset);
=======
    /// @notice initialize contract (only once) and transfer ownership to caller
    /// @param _marginAsset: token contract address used for account margin
    /// @param _addressResolver: contract address for synthetix address resolver
    function initialize(address _marginAsset, address _addressResolver)
        external
        initOnce
    {
>>>>>>> 0b9a32c5
        addressResolver = IAddressResolver(_addressResolver);
        futuresManager = IFuturesMarketManager(
            addressResolver.requireAndGetAddress(
                FUTURES_MANAGER,
                "MarginBase: Could not get Futures Market Manager"
            )
        );
        marginAsset = IERC20(_marginAsset);

        /// @dev the Ownable constructor is never called when we create minimal proxies
        _transferOwnership(msg.sender);

        ops = _ops;
    }

    /*///////////////////////////////////////////////////////////////
                                Views
    ///////////////////////////////////////////////////////////////*/

    /// @notice get number of active market positions account has
    /// @return number of positions which are currently active for account
    function getNumberOfActivePositions() external view returns (uint256) {
        return activeMarketKeys.length;
    }

    /// @notice get all active market positions
    /// @return positions which are currently active for account (ActiveMarketPosition structs)
    function getAllActiveMarketPositions()
        external
        view
        returns (ActiveMarketPosition[] memory)
    {
        ActiveMarketPosition[] memory positions = new ActiveMarketPosition[](
            activeMarketKeys.length
        );
        for (uint16 i = 0; i < activeMarketKeys.length; i++) {
            positions[i] = (activeMarketPositions[activeMarketKeys[i]]);
        }
        return positions;
    }

    /*///////////////////////////////////////////////////////////////
                        Account Deposit & Withdraw
    ///////////////////////////////////////////////////////////////*/

    /// @param _amount: amount of marginAsset to deposit into marginBase account
<<<<<<< HEAD
    function deposit(uint256 _amount) external onlyOwner {
=======
    function deposit(uint256 _amount)
        external
        onlyOwner
    {   
        /// @notice amount deposited into account cannot be zero
        if (_amount == 0) {
            revert AmountCantBeZero();
        }

        // transfer in margin asset from user
        // (will revert if user does not have amount specified)
>>>>>>> 0b9a32c5
        require(
            marginAsset.transferFrom(owner(), address(this), _amount),
            "MarginBase: deposit failed"
        );
<<<<<<< HEAD
    }

    /// @param _amount: amount of marginAsset to withdraw from marginBase account
    function withdraw(uint256 _amount) external onlyOwner {
        if (_amount > freeMargin())
            revert InsufficientFreeMargin(freeMargin(), _amount);
=======

        emit Deposit(msg.sender, _amount);
    }

    /// @param _amount: amount of marginAsset to withdraw from marginBase account
    function withdraw(uint256 _amount)
        external
        onlyOwner
    {
        /// @notice amount withdrawn from account cannot be zero
        if (_amount == 0) {
            revert AmountCantBeZero();
        }

        // transfer out margin asset to user
        // (will revert if account does not have amount specified)
>>>>>>> 0b9a32c5
        require(
            marginAsset.transfer(owner(), _amount),
            "MarginBase: withdraw failed"
        );
<<<<<<< HEAD
=======

        emit Withdraw(msg.sender, _amount);
>>>>>>> 0b9a32c5
    }

    /*///////////////////////////////////////////////////////////////
                            Margin Distribution
    ///////////////////////////////////////////////////////////////*/

    /// @notice distribute margin across all/some positions specified via _newPositions
    /// @dev _newPositions may contain any number of new or existing positions
    /// @dev caller can close and withdraw all margin from position if _newPositions[i].isClosing is true
    /// @param _newPositions: an array of UpdateMarketPositionSpec's used to modify active market positions
    function distributeMargin(UpdateMarketPositionSpec[] memory _newPositions)
        public
        onlyOwner
    {
        /// @notice limit size of new position specs passed into distribute margin
        if (_newPositions.length > type(uint16).max) {
            revert MaxNewPositionsExceeded(_newPositions.length);
        }

        // for each new position in _newPositions, distribute margin accordingly and update state
        for (uint16 i = 0; i < _newPositions.length; i++) {
            if (_newPositions[i].isClosing) {
                /// @notice close position and transfer margin back to account
                closePositionAndWithdraw(_newPositions[i].marketKey);
            } else if (_newPositions[i].marginDelta < 0) {
                /// @notice remove margin from market and potentially adjust size
                modifyPositionForMarketAndWithdraw(
                    _newPositions[i].marginDelta,
                    _newPositions[i].sizeDelta,
                    _newPositions[i].marketKey
                );
            } else {
                /// @dev marginDelta >= 0
                /// @notice deposit margin into market and potentially adjust size
                depositAndModifyPositionForMarket(
                    _newPositions[i].marginDelta,
                    _newPositions[i].sizeDelta,
                    _newPositions[i].marketKey
                );
                // if marginDelta is 0, there will simply be NO additional
                // margin deposited into the market
            }
        }
    }

<<<<<<< HEAD
    /// @notice get number of active market positions account has
    /// @return number of positions which are currently active for account
    function getNumberOfActivePositions() external view returns (uint256) {
        return activeMarketKeys.length;
    }

    /// @notice get all active market positions
    /// @return positions which are currently active for account (ActiveMarketPosition structs)
    function getAllActiveMarketPositions()
        external
        view
        returns (ActiveMarketPosition[] memory)
    {
        ActiveMarketPosition[] memory positions = new ActiveMarketPosition[](
            activeMarketKeys.length
        );
        for (uint16 i = 0; i < activeMarketKeys.length; i++) {
            positions[i] = (activeMarketPositions[activeMarketKeys[i]]);
        }
        return positions;
    }

    function freeMargin() public view returns (uint256) {
        return marginAsset.balanceOf(address(this)) - committedMargin;
    }

    //////////////////////////////////////
    ///////// INTERNAL FUNCTIONS /////////
    //////////////////////////////////////

    /// @notice addressResolver fetches IFuturesMarket address for specific market
    /// @param _marketKey: key for synthetix futures market
    /// @return IFuturesMarket contract interface
    function futuresMarket(bytes32 _marketKey)
        internal
        view
        returns (IFuturesMarket)
    {
        return IFuturesMarket(futuresManager.marketForKey(_marketKey));
    }

    /// @notice addressResolver fetches IFuturesMarket address for specific market
    function exchangeRates() internal view returns (IExchangeRates) {
        return
            IExchangeRates(
                addressResolver.requireAndGetAddress(
                    "ExchangeRates",
                    "MarginBase: Could not get ExchangeRates"
                )
            );
    }

    /// @notice deposit margin into specific market, either creating or adding
    ///         to a position and then updating account's active positions for user
=======
    /*///////////////////////////////////////////////////////////////
                    Internal Margin Distribution
    ///////////////////////////////////////////////////////////////*/

    /// @notice deposit margin into specific market, creating/adding to a position
>>>>>>> 0b9a32c5
    /// @param _depositSize: size of deposit in sUSD
    /// @param _sizeDelta: size and position type (long//short) denoted in market synth (ex: sETH)
    /// @param _marketKey: synthetix futures market id/key
    function depositAndModifyPositionForMarket(
        int256 _depositSize,
        int256 _sizeDelta,
        bytes32 _marketKey
    ) internal {
        // _depositSize must be positive or zero (i.e. not a withdraw)
        if (_depositSize < 0) {
            revert InvalidMarketDepositSize(_depositSize);
        }

        // define market via _marketKey
        IFuturesMarket market = futuresMarket(_marketKey);

        /// @notice alter the amount of margin in specific market position
        /// @dev positive input triggers a deposit; a negative one, a withdrawal
<<<<<<< HEAD
        if (_depositSize < 0) {
            revert InvalidDepositSize(_depositSize);
        }
        if (_abs(_depositSize) > freeMargin())
            revert InsufficientFreeMargin(freeMargin(), _abs(_depositSize));
=======
>>>>>>> 0b9a32c5
        market.transferMargin(_depositSize);

        /// @dev if _sizeDelta is 0, then we do not want to modify position size, only margin
        if (_sizeDelta != 0) {
            // modify position in specific market with KWENTA tracking code
            market.modifyPositionWithTracking(_sizeDelta, TRACKING_CODE);
        }

        // fetch new position data from Synthetix
        (, , uint128 margin, , int128 size) = market.positions(address(this));

        // update state for given open market position
        updateActiveMarketPosition(_marketKey, margin, size, market);
    }

    /// @notice modify active position and withdraw marginAsset from market into this account
    /// @param _withdrawalSize: size of sUSD to withdraw from market into account
    /// @param _sizeDelta: size and position type (long//short) denoted in market synth (ex: sETH)
    /// @param _marketKey: synthetix futures market id/key
    function modifyPositionForMarketAndWithdraw(
        int256 _withdrawalSize,
        int256 _sizeDelta,
        bytes32 _marketKey
    ) internal {
        // _withdrawalSize must be negative or zero (i.e. not a deposit)
        if (_withdrawalSize > 0) {
            revert InvalidMarketWithdrawSize(_withdrawalSize);
        }

        // define market via _marketKey
        IFuturesMarket market = futuresMarket(_marketKey);

        /// @dev if _sizeDelta is 0, then we do not want to modify position size, only margin
        if (_sizeDelta != 0) {
            // modify position in specific market with KWENTA tracking code
            market.modifyPositionWithTracking(_sizeDelta, TRACKING_CODE);
        }

        /// @notice alter the amount of margin in specific market position
        /// @dev positive input triggers a deposit; a negative one, a withdrawal
        market.transferMargin(_withdrawalSize);

        // fetch new position data from Synthetix
        (, , uint128 margin, , int128 size) = market.positions(address(this));

        // update state for given open market position
        updateActiveMarketPosition(_marketKey, margin, size, market);
    }

    /// @notice closes futures position and withdraws all margin in that market back to this account
    /// @param _marketKey: synthetix futures market id/key
    function closePositionAndWithdraw(bytes32 _marketKey) internal {
        // update state (remove market)
        removeActiveMarketPositon(_marketKey);

        // define market via _marketKey
        IFuturesMarket market = futuresMarket(_marketKey);

        // close market position
        market.closePosition();

        // withdraw margin back to this account
        market.withdrawAllMargin();
    }

    /*///////////////////////////////////////////////////////////////
                    Internal Account State Management
    ///////////////////////////////////////////////////////////////*/

    /// @notice used internally to update contract state for the account's active position tracking
    /// @param _marketKey: key for synthetix futures market
    /// @param _margin: amount of margin the specific market position has
    /// @param _size: represents size of position (i.e. accounts for leverage)
    /// @dev if _size becomes 0, remove position from account state and withdraw margin
    function updateActiveMarketPosition(
        bytes32 _marketKey,
        uint128 _margin,
        int128 _size,
        IFuturesMarket market
    ) internal {
        // if position size is 0, position is effectively closed on
        // FuturesMarket but margin is still in contract, thus it must
        // be withdrawn back to this account
        if (_size == 0) {
            // update state (remove market)
            removeActiveMarketPositon(_marketKey);

            // withdraw margin back to this account
            market.withdrawAllMargin();
            return;
        }

        ActiveMarketPosition memory newPosition = ActiveMarketPosition(
            _marketKey,
            _margin,
            _size
        );

        // check if this is updating a position or creating one
        if (activeMarketPositions[_marketKey].marketKey == 0) {
            activeMarketKeys.push(_marketKey);
        }

        // update state of active market positions
        activeMarketPositions[_marketKey] = newPosition;
    }

    /// @notice used internally to remove active market position from contract's internal state
    /// @param _marketKey: key for previously active market position
    function removeActiveMarketPositon(bytes32 _marketKey) internal {
        // ensure active market exists
        if (activeMarketPositions[_marketKey].marketKey == 0) {
            revert MissingMarketKey(_marketKey);
        }

        delete activeMarketPositions[_marketKey];
        uint256 numberOfActiveMarkets = activeMarketKeys.length;

        for (uint16 i = 0; i < numberOfActiveMarkets; i++) {
            // once _marketKey is encountered, swap with
            // last element in array and exit for-loop
            if (activeMarketKeys[i] == _marketKey) {
                activeMarketKeys[i] = activeMarketKeys[
                    numberOfActiveMarkets - 1
                ];
                break;
            }
        }
        // remove last element (which will be _marketKey)
        activeMarketKeys.pop();
    }

<<<<<<< HEAD
    //////////////////////////////////////
    //////////// LIMIT ORDERS ////////////
    //////////////////////////////////////

    function validOrder(address _market) public view returns (bool) {
        Order memory order = orders[_market];
        bytes32 currencyKey = IFuturesMarket(_market).baseAsset();
        // Get exchange rate for 1 unit
        uint256 price = exchangeRates().effectiveValue(
            currencyKey,
            1e18,
            "sUSD"
        );

        if (order.size > 0) {
            // Long
            return price <= order.price;
        } else if (order.size < 0) {
            // Short
            return price >= order.price;
        } else {
            revert("Order size 0");
        }
    }

    function placeOrder(
        address _market,
        int256 _marginDelta,
        int256 _sizeDelta,
        uint256 _limitPrice
    ) external onlyOwner returns (Order memory) {
        // If more margin is desired on the position we must commit the margin
        if (_marginDelta > 0) {
            committedMargin += _abs(_marginDelta);
        }

        bytes32 taskId = IOps(ops).createTask(
            address(this),
            this.executeOrder.selector,
            address(this),
            abi.encodeWithSelector(this.checker.selector, _market)
        );

        orders[_market] = Order({
            margin: _marginDelta,
            size: _sizeDelta,
            price: _limitPrice,
            gelatoTaskId: taskId
        });

        return orders[_market];
    }

    function cancelOrder(address _market) external onlyOwner {
        Order memory order = orders[_market];
        if (order.margin > 0) {
            committedMargin -= _abs(order.margin);
        }
        IOps(ops).cancelTask(order.gelatoTaskId);
        delete orders[_market];
    }

    function executeOrder(address _market) external onlyOps {
        require(validOrder(_market), "Order not ready for execution");
        Order memory order = orders[_market];

        // delete order from orders
        delete orders[_market];

        // if margin was committed, free it
        if (order.margin > 0) {
            committedMargin -= _abs(order.margin);
        }

        // prep new position
        bytes32 currencyKey = IFuturesMarket(_market).baseAsset();
        MarginBase.UpdateMarketPositionSpec[] memory newPositions = new MarginBase.UpdateMarketPositionSpec[](1);
        newPositions[0] = MarginBase.UpdateMarketPositionSpec(
            currencyKey,
            order.margin,
            order.size,
            false // assume the position will be closed if the limit order is the opposite size
        );

        //execute trade
        distributeMargin(newPositions);
    }

    function checker(address _market)
        external
        view
        returns (bool canExec, bytes memory execPayload)
    {
        canExec = validOrder(_market);
        execPayload = abi.encodeWithSelector(
            this.executeOrder.selector,
            _market
        );
    }

    /*
     * Absolute value of the input, returned as an unsigned number.
     */
    function _abs(int256 x) internal pure returns (uint256) {
        return uint256(x < 0 ? -x : x);
=======
    /*///////////////////////////////////////////////////////////////
                Internal Futures Market Initialization
    ///////////////////////////////////////////////////////////////*/

    /// @notice addressResolver fetches IFuturesMarket address for specific market
    /// @param _marketKey: key for synthetix futures market
    /// @return IFuturesMarket contract interface
    function futuresMarket(bytes32 _marketKey)
        internal
        view
        returns (IFuturesMarket)
    {
        return IFuturesMarket(futuresManager.marketForKey(_marketKey));
>>>>>>> 0b9a32c5
    }
}<|MERGE_RESOLUTION|>--- conflicted
+++ resolved
@@ -10,24 +10,14 @@
 import "./utils/MinimalProxyable.sol";
 import "./interfaces/IExchangeRates.sol";
 
-<<<<<<< HEAD
-/// @title MarginBase
-/// @notice MarginBase provides users a way to open multiple positions from the same base account
-///                    with cross-margin. Margin can be customly balanced across different positions.
-contract MarginBase is MinimalProxyable, OpsReady {
-    //////////////////////////////////////
-    ///////////// CONSTANTS //////////////
-    //////////////////////////////////////
-=======
 /// @title Kwenta MarginBase Account
 /// @author JaredBorders and JChiaramonte7
 /// @notice Flexible, minimalist, and gas-optimized cross-margin enabled account
 /// for managing perpetual futures positions
-contract MarginBase is MinimalProxyable {
+contract MarginBase is MinimalProxyable, OpsReady {
     /*///////////////////////////////////////////////////////////////
                                 Constants
     ///////////////////////////////////////////////////////////////*/
->>>>>>> 0b9a32c5
 
     // tracking code used when modifying positions
     bytes32 private constant TRACKING_CODE = "KWENTA";
@@ -59,7 +49,6 @@
         bool isClosing; // if true, marginDelta nor sizeDelta are considered. simply closes position
     }
 
-<<<<<<< HEAD
     struct Order {
         int256 margin;
         int256 size;
@@ -67,14 +56,9 @@
         bytes32 gelatoTaskId;
     }
 
-    //////////////////////////////////////
-    /////////////// STATE ////////////////
-    //////////////////////////////////////
-=======
     /*///////////////////////////////////////////////////////////////
                                 State
     ///////////////////////////////////////////////////////////////*/
->>>>>>> 0b9a32c5
 
     /// @notice synthetix address resolver
     IAddressResolver private addressResolver;
@@ -85,31 +69,22 @@
     /// @notice token contract used for account margin
     IERC20 public marginAsset;
 
-<<<<<<< HEAD
     // margin locked for future events (ie. limit orders)
     uint256 public committedMargin;
 
     // market keys that the account has active positions in
-=======
     /// @notice market keys that the account has active positions in
->>>>>>> 0b9a32c5
     bytes32[] public activeMarketKeys;
 
     /// @notice market keys mapped to active market positions
     mapping(bytes32 => ActiveMarketPosition) public activeMarketPositions;
 
-<<<<<<< HEAD
     // limit orders
     mapping(address => Order) public orders;
 
-    //////////////////////////////////////
-    /////////////// ERRORS ///////////////
-    //////////////////////////////////////
-=======
     /*///////////////////////////////////////////////////////////////
                                 Events
     ///////////////////////////////////////////////////////////////*/
->>>>>>> 0b9a32c5
 
     /// @notice emitted after a successful deposit
     /// @param user: the address that deposited into account
@@ -144,41 +119,32 @@
     /// @param depositSize: amount of margin asset to deposit into market
     error InvalidMarketDepositSize(int256 depositSize);
 
-<<<<<<< HEAD
     /// exceeds useable margin
     /// @param available: amount of useable margin asset
     /// @param required: amount of margin asset required
     error InsufficientFreeMargin(uint256 available, uint256 required);
 
-    //////////////////////////////////////
-    //// CONSTRUCTOR / INITIALIZER ///////
-    //////////////////////////////////////
-=======
     /*///////////////////////////////////////////////////////////////
                         Constructor & Initializer
     ///////////////////////////////////////////////////////////////*/
->>>>>>> 0b9a32c5
 
     /// @notice constructor never used except for first CREATE
     // solhint-disable-next-line
     constructor() MinimalProxyable() {}
 
-<<<<<<< HEAD
+    /// @notice initialize contract (only once) and transfer ownership to caller
+    /// @param _marginAsset: token contract address used for account margin
+    /// @param _addressResolver: contract address for synthetix address resolver
+    /// @param _ops: gelato ops address
     function initialize(
         address _marginAsset,
         address _addressResolver,
         address payable _ops
-    ) external initOnce {
+    ) 
+        external 
+        initOnce 
+    {
         marginAsset = IERC20(_marginAsset);
-=======
-    /// @notice initialize contract (only once) and transfer ownership to caller
-    /// @param _marginAsset: token contract address used for account margin
-    /// @param _addressResolver: contract address for synthetix address resolver
-    function initialize(address _marginAsset, address _addressResolver)
-        external
-        initOnce
-    {
->>>>>>> 0b9a32c5
         addressResolver = IAddressResolver(_addressResolver);
         futuresManager = IFuturesMarketManager(
             addressResolver.requireAndGetAddress(
@@ -220,14 +186,16 @@
         return positions;
     }
 
+    /// @notice the current withdrawable or usable balance
+    function freeMargin() public view returns (uint256) {
+        return marginAsset.balanceOf(address(this)) - committedMargin;
+    }
+
     /*///////////////////////////////////////////////////////////////
                         Account Deposit & Withdraw
     ///////////////////////////////////////////////////////////////*/
 
     /// @param _amount: amount of marginAsset to deposit into marginBase account
-<<<<<<< HEAD
-    function deposit(uint256 _amount) external onlyOwner {
-=======
     function deposit(uint256 _amount)
         external
         onlyOwner
@@ -239,19 +207,10 @@
 
         // transfer in margin asset from user
         // (will revert if user does not have amount specified)
->>>>>>> 0b9a32c5
         require(
             marginAsset.transferFrom(owner(), address(this), _amount),
             "MarginBase: deposit failed"
         );
-<<<<<<< HEAD
-    }
-
-    /// @param _amount: amount of marginAsset to withdraw from marginBase account
-    function withdraw(uint256 _amount) external onlyOwner {
-        if (_amount > freeMargin())
-            revert InsufficientFreeMargin(freeMargin(), _amount);
-=======
 
         emit Deposit(msg.sender, _amount);
     }
@@ -266,18 +225,17 @@
             revert AmountCantBeZero();
         }
 
+        if (_amount > freeMargin())
+            revert InsufficientFreeMargin(freeMargin(), _amount);
+
         // transfer out margin asset to user
         // (will revert if account does not have amount specified)
->>>>>>> 0b9a32c5
         require(
             marginAsset.transfer(owner(), _amount),
             "MarginBase: withdraw failed"
         );
-<<<<<<< HEAD
-=======
 
         emit Withdraw(msg.sender, _amount);
->>>>>>> 0b9a32c5
     }
 
     /*///////////////////////////////////////////////////////////////
@@ -323,68 +281,11 @@
         }
     }
 
-<<<<<<< HEAD
-    /// @notice get number of active market positions account has
-    /// @return number of positions which are currently active for account
-    function getNumberOfActivePositions() external view returns (uint256) {
-        return activeMarketKeys.length;
-    }
-
-    /// @notice get all active market positions
-    /// @return positions which are currently active for account (ActiveMarketPosition structs)
-    function getAllActiveMarketPositions()
-        external
-        view
-        returns (ActiveMarketPosition[] memory)
-    {
-        ActiveMarketPosition[] memory positions = new ActiveMarketPosition[](
-            activeMarketKeys.length
-        );
-        for (uint16 i = 0; i < activeMarketKeys.length; i++) {
-            positions[i] = (activeMarketPositions[activeMarketKeys[i]]);
-        }
-        return positions;
-    }
-
-    function freeMargin() public view returns (uint256) {
-        return marginAsset.balanceOf(address(this)) - committedMargin;
-    }
-
-    //////////////////////////////////////
-    ///////// INTERNAL FUNCTIONS /////////
-    //////////////////////////////////////
-
-    /// @notice addressResolver fetches IFuturesMarket address for specific market
-    /// @param _marketKey: key for synthetix futures market
-    /// @return IFuturesMarket contract interface
-    function futuresMarket(bytes32 _marketKey)
-        internal
-        view
-        returns (IFuturesMarket)
-    {
-        return IFuturesMarket(futuresManager.marketForKey(_marketKey));
-    }
-
-    /// @notice addressResolver fetches IFuturesMarket address for specific market
-    function exchangeRates() internal view returns (IExchangeRates) {
-        return
-            IExchangeRates(
-                addressResolver.requireAndGetAddress(
-                    "ExchangeRates",
-                    "MarginBase: Could not get ExchangeRates"
-                )
-            );
-    }
-
-    /// @notice deposit margin into specific market, either creating or adding
-    ///         to a position and then updating account's active positions for user
-=======
     /*///////////////////////////////////////////////////////////////
                     Internal Margin Distribution
     ///////////////////////////////////////////////////////////////*/
 
     /// @notice deposit margin into specific market, creating/adding to a position
->>>>>>> 0b9a32c5
     /// @param _depositSize: size of deposit in sUSD
     /// @param _sizeDelta: size and position type (long//short) denoted in market synth (ex: sETH)
     /// @param _marketKey: synthetix futures market id/key
@@ -401,16 +302,11 @@
         // define market via _marketKey
         IFuturesMarket market = futuresMarket(_marketKey);
 
+        if (_abs(_depositSize) > freeMargin())
+            revert InsufficientFreeMargin(freeMargin(), _abs(_depositSize));
+
         /// @notice alter the amount of margin in specific market position
         /// @dev positive input triggers a deposit; a negative one, a withdrawal
-<<<<<<< HEAD
-        if (_depositSize < 0) {
-            revert InvalidDepositSize(_depositSize);
-        }
-        if (_abs(_depositSize) > freeMargin())
-            revert InsufficientFreeMargin(freeMargin(), _abs(_depositSize));
-=======
->>>>>>> 0b9a32c5
         market.transferMargin(_depositSize);
 
         /// @dev if _sizeDelta is 0, then we do not want to modify position size, only margin
@@ -543,10 +439,35 @@
         activeMarketKeys.pop();
     }
 
-<<<<<<< HEAD
-    //////////////////////////////////////
-    //////////// LIMIT ORDERS ////////////
-    //////////////////////////////////////
+    /*///////////////////////////////////////////////////////////////
+                        Internal Getter Utilities
+    ///////////////////////////////////////////////////////////////*/
+
+    /// @notice addressResolver fetches IFuturesMarket address for specific market
+    /// @param _marketKey: key for synthetix futures market
+    /// @return IFuturesMarket contract interface
+    function futuresMarket(bytes32 _marketKey)
+        internal
+        view
+        returns (IFuturesMarket)
+    {
+        return IFuturesMarket(futuresManager.marketForKey(_marketKey));
+    }
+
+    /// @notice exchangeRates() fetches current ExchangeRates contract
+    function exchangeRates() internal view returns (IExchangeRates) {
+        return
+            IExchangeRates(
+                addressResolver.requireAndGetAddress(
+                    "ExchangeRates",
+                    "MarginBase: Could not get ExchangeRates"
+                )
+            );
+    }
+
+    /*///////////////////////////////////////////////////////////////
+                            Limit Orders
+    ///////////////////////////////////////////////////////////////*/
 
     function validOrder(address _market) public view returns (bool) {
         Order memory order = orders[_market];
@@ -644,25 +565,8 @@
         );
     }
 
-    /*
-     * Absolute value of the input, returned as an unsigned number.
-     */
+    /// @notice Absolute value of the input, returned as an unsigned number.
     function _abs(int256 x) internal pure returns (uint256) {
         return uint256(x < 0 ? -x : x);
-=======
-    /*///////////////////////////////////////////////////////////////
-                Internal Futures Market Initialization
-    ///////////////////////////////////////////////////////////////*/
-
-    /// @notice addressResolver fetches IFuturesMarket address for specific market
-    /// @param _marketKey: key for synthetix futures market
-    /// @return IFuturesMarket contract interface
-    function futuresMarket(bytes32 _marketKey)
-        internal
-        view
-        returns (IFuturesMarket)
-    {
-        return IFuturesMarket(futuresManager.marketForKey(_marketKey));
->>>>>>> 0b9a32c5
     }
 }